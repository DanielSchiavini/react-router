--- conflicted
+++ resolved
@@ -40,10 +40,7 @@
 - goldins
 - gowthamvbhat
 - GraxMonzo
-<<<<<<< HEAD
 - GuptaSiddhant
-=======
->>>>>>> 60ee7f80
 - haivuw
 - hernanif1
 - hongji00
@@ -89,10 +86,7 @@
 - ms10596
 - noisypigeon
 - p13i
-<<<<<<< HEAD
-=======
 - parched
->>>>>>> 60ee7f80
 - paulsmithkc
 - pcattori
 - petersendidit
@@ -119,10 +113,7 @@
 - TkDodo
 - tkindy
 - tlinhart
-<<<<<<< HEAD
-=======
 - triangularcube
->>>>>>> 60ee7f80
 - turansky
 - tyankatsu0105
 - underager
