--- conflicted
+++ resolved
@@ -24,13 +24,9 @@
 
 ## EnterHook
 
-<<<<<<< HEAD
-    type EnterHook = (nextState: RouterState, replaceState: RedirectFunction, callback?: Function) => any;
-=======
 ```js
 type EnterHook = (nextState: RouterState, replaceState: RedirectFunction, callback?: Function) => any;
 ```
->>>>>>> 87bcbfb0
 
 An *enter hook* is a user-defined function that is called when a route is about to be rendered. It receives the next [router state](#routerstate) as its first argument. The [`replaceState` function](#redirectfunction) may be used to trigger a transition to a different URL.
 
