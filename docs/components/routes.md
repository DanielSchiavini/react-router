--- conflicted
+++ resolved
@@ -34,28 +34,7 @@
 </Routes>
 ```
 
-<<<<<<< HEAD
-> **Note:**
->
-> If you'd prefer to define your routes as regular JavaScript objects instead
-> of using JSX, [try `useRoutes` instead][use-routes].
-
-The default `<Route element>` is an [`<Outlet>`][outlet]. This means the route will still render its children even without an explicit `element` prop, so you can nest route paths without nesting UI around the child route elements.
-
-For example, in the following config the parent route renders an `<Outlet>` by default, so the child route will render without any surrounding UI. But the child route's path is `/users/:id` because it still builds on its parent.
-
-```tsx
-<Route path="users">
-  <Route path=":id" element={<UserProfile />} />
-</Route>
-```
-
-[location]: ../utils/location
-[outlet]: ./outlet
-[use-routes]: ../hooks/use-routes
-=======
 [location]: ../hook/location
 [outlet]: ./outlet
 [use-route]: ../hooks/use-routes
-[createbrowserrouter]: ../routers/create-browser-router
->>>>>>> 87851fba
+[createbrowserrouter]: ../routers/create-browser-router