<<<<<<< HEAD
=======
import createHashHistory from 'history/lib/createHashHistory'
import useQueries from 'history/lib/useQueries'
import invariant from 'invariant'
>>>>>>> 9c955c52
import React from 'react'

import createTransitionManager from './createTransitionManager'
import { routes } from './InternalPropTypes'
import RouterContext from './RouterContext'
import { createRoutes } from './RouteUtils'
import { createRouterObject, assignRouterState } from './RouterUtils'
import warning from './routerWarning'

<<<<<<< HEAD
=======
function isDeprecatedHistory(history) {
  return !history || !history.__v2_compatible__
}

/* istanbul ignore next: sanity check */
function isUnsupportedHistory(history) {
  // v3 histories expose getCurrentLocation, but aren't currently supported.
  return history && history.getCurrentLocation
}

>>>>>>> 9c955c52
const { func, object } = React.PropTypes

/**
 * A <Router> is a high-level API for automatically setting up
 * a router that renders a <RouterContext> with all the props
 * it needs each time the URL changes.
 */
const Router = React.createClass({

  propTypes: {
    history: object,
    children: routes,
    routes, // alias for children
    render: func,
    createElement: func,
    onError: func,
    onUpdate: func,

    // Deprecated:
    parseQueryString: func,
    stringifyQuery: func,

    // PRIVATE: For client-side rehydration of server match.
    matchContext: object
  },

  getDefaultProps() {
    return {
      render(props) {
        return <RouterContext {...props} />
      }
    }
  },

  getInitialState() {
    return {
      location: null,
      routes: null,
      params: null,
      components: null
    }
  },

  handleError(error) {
    if (this.props.onError) {
      this.props.onError.call(this, error)
    } else {
      // Throw errors by default so we don't silently swallow them!
      throw error // This error probably occurred in getChildRoutes or getComponents.
    }
  },

  createRouterObject(state) {
    const { matchContext } = this.props
    if (matchContext) {
      return matchContext.router
    }

    const { history } = this.props
    return createRouterObject(history, this.transitionManager, state)
  },

  createTransitionManager() {
    const { matchContext } = this.props
    if (matchContext) {
      return matchContext.transitionManager
    }

    const { history } = this.props
    const { routes, children } = this.props

<<<<<<< HEAD
    return createTransitionManager(
      history,
      createRoutes(routes || children)
=======
    invariant(
      !isUnsupportedHistory(history),
      'You have provided a history object created with history v3.x. ' +
      'This version of React Router is not compatible with v3 history ' +
      'objects. Please use history v2.x instead.'
    )

    if (isDeprecatedHistory(history)) {
      history = this.wrapDeprecatedHistory(history)
    }

    const transitionManager = createTransitionManager(
      history, createRoutes(routes || children)
>>>>>>> 9c955c52
    )
  },

  componentWillMount() {
    this.transitionManager = this.createTransitionManager()
    this.router = this.createRouterObject(this.state)

    this._unlisten = this.transitionManager.listen((error, state) => {
      if (error) {
        this.handleError(error)
      } else {
        // Keep the identity of this.router because of a caveat in ContextUtils:
        // they only work if the object identity is preserved.
        assignRouterState(this.router, state)
        this.setState(state, this.props.onUpdate)
      }
    })
  },

  /* istanbul ignore next: sanity check */
  componentWillReceiveProps(nextProps) {
    warning(
      nextProps.history === this.props.history,
      'You cannot change <Router history>; it will be ignored'
    )

    warning(
      (nextProps.routes || nextProps.children) ===
        (this.props.routes || this.props.children),
      'You cannot change <Router routes>; it will be ignored'
    )
  },

  componentWillUnmount() {
    if (this._unlisten)
      this._unlisten()
  },

  render() {
    const { location, routes, params, components } = this.state
    const { createElement, render, ...props } = this.props

    if (location == null)
      return null // Async match

    // Only forward non-Router-specific props to routing context, as those are
    // the only ones that might be custom routing context props.
    Object.keys(Router.propTypes).forEach(propType => delete props[propType])

    return render({
      ...props,
      router: this.router,
      location,
      routes,
      params,
      components,
      createElement
    })
  }

})

export default Router<|MERGE_RESOLUTION|>--- conflicted
+++ resolved
@@ -1,9 +1,4 @@
-<<<<<<< HEAD
-=======
-import createHashHistory from 'history/lib/createHashHistory'
-import useQueries from 'history/lib/useQueries'
 import invariant from 'invariant'
->>>>>>> 9c955c52
 import React from 'react'
 
 import createTransitionManager from './createTransitionManager'
@@ -13,19 +8,12 @@
 import { createRouterObject, assignRouterState } from './RouterUtils'
 import warning from './routerWarning'
 
-<<<<<<< HEAD
-=======
-function isDeprecatedHistory(history) {
-  return !history || !history.__v2_compatible__
-}
-
 /* istanbul ignore next: sanity check */
 function isUnsupportedHistory(history) {
   // v3 histories expose getCurrentLocation, but aren't currently supported.
   return history && history.getCurrentLocation
 }
 
->>>>>>> 9c955c52
 const { func, object } = React.PropTypes
 
 /**
@@ -97,11 +85,6 @@
     const { history } = this.props
     const { routes, children } = this.props
 
-<<<<<<< HEAD
-    return createTransitionManager(
-      history,
-      createRoutes(routes || children)
-=======
     invariant(
       !isUnsupportedHistory(history),
       'You have provided a history object created with history v3.x. ' +
@@ -109,13 +92,9 @@
       'objects. Please use history v2.x instead.'
     )
 
-    if (isDeprecatedHistory(history)) {
-      history = this.wrapDeprecatedHistory(history)
-    }
-
-    const transitionManager = createTransitionManager(
-      history, createRoutes(routes || children)
->>>>>>> 9c955c52
+    return createTransitionManager(
+      history,
+      createRoutes(routes || children)
     )
   },
 
