/* eslint-disable jest/valid-title */
import type {
  AgnosticDataRouteObject,
  AgnosticRouteMatch,
  Fetcher,
  RouterFetchOptions,
  HydrationState,
  InitialEntry,
  Router,
  RouterNavigateOptions,
  StaticHandler,
  StaticHandlerContext,
} from "../index";
import {
  createMemoryHistory,
  createRouter,
  unstable_createStaticHandler as createStaticHandler,
  defer,
  ErrorResponse,
  IDLE_FETCHER,
  IDLE_NAVIGATION,
  json,
  matchRoutes,
  redirect,
  parsePath,
} from "../index";

// Private API
import type {
  AgnosticIndexRouteObject,
  AgnosticNonIndexRouteObject,
  AgnosticRouteObject,
  TrackedPromise,
} from "../utils";
import {
  AbortedDeferredError,
  isRouteErrorResponse,
  stripBasename,
} from "../utils";

///////////////////////////////////////////////////////////////////////////////
//#region Types and Utils
///////////////////////////////////////////////////////////////////////////////

// Routes passed into setup() should just have a boolean for loader/action
// indicating they want a stub.  They get enhanced back to AgnosticRouteObjects
// by our test harness
type TestIndexRouteObject = Pick<
  AgnosticIndexRouteObject,
  "id" | "index" | "path" | "shouldRevalidate"
> & {
  loader?: boolean;
  action?: boolean;
  hasErrorBoundary?: boolean;
};

type TestNonIndexRouteObject = Pick<
  AgnosticNonIndexRouteObject,
  "id" | "index" | "path" | "shouldRevalidate"
> & {
  loader?: boolean;
  action?: boolean;
  hasErrorBoundary?: boolean;
  children?: TestRouteObject[];
};

type TestRouteObject = TestIndexRouteObject | TestNonIndexRouteObject;

// A helper that includes the Deferred and stubs for any loaders/actions for the
// route allowing fine-grained test execution
type InternalHelpers = {
  navigationId: number;
  dfd: ReturnType<typeof createDeferred>;
  stub: jest.Mock;
  _signal?: AbortSignal;
};

type Helpers = InternalHelpers & {
  get signal(): AbortSignal;
  resolve: (d: any) => Promise<void>;
  reject: (d: any) => Promise<void>;
  redirect: (
    href: string,
    status?: number,
    headers?: Record<string, string>,
    shims?: string[]
  ) => Promise<NavigationHelpers>;
  redirectReturn: (
    href: string,
    status?: number,
    headers?: Record<string, string>,
    shims?: string[]
  ) => Promise<NavigationHelpers>;
};

// Helpers returned from a TestHarness.navigate call, allowing fine grained
// control and assertions over the loaders/actions
type NavigationHelpers = {
  navigationId: number;
  loaders: Record<string, Helpers>;
  actions: Record<string, Helpers>;
};

type FetcherHelpers = NavigationHelpers & {
  key: string;
  fetcher: Fetcher;
};

async function tick() {
  await new Promise((r) => setImmediate(r));
}

function invariant(value: boolean, message?: string): asserts value;
function invariant<T>(
  value: T | null | undefined,
  message?: string
): asserts value is T;
function invariant(value: any, message?: string) {
  if (value === false || value === null || typeof value === "undefined") {
    console.warn("Test invariant failed:", message);
    throw new Error(message);
  }
}

function createDeferred() {
  let resolve: (val?: any) => Promise<void>;
  let reject: (error?: Error) => Promise<void>;
  let promise = new Promise((res, rej) => {
    resolve = async (val: any) => {
      res(val);
      await tick();
      await promise;
    };
    reject = async (error?: Error) => {
      rej(error);
      await promise.catch(() => tick());
    };
  });
  return {
    promise,
    //@ts-ignore
    resolve,
    //@ts-ignore
    reject,
  };
}

function createFormData(obj: Record<string, string>): FormData {
  let formData = new FormData();
  Object.entries(obj).forEach((e) => formData.append(e[0], e[1]));
  return formData;
}

function isRedirect(result: any) {
  return (
    result instanceof Response && result.status >= 300 && result.status <= 399
  );
}

interface CustomMatchers<R = unknown> {
  trackedPromise(data?: any, error?: any, aborted?: boolean): R;
}

declare global {
  namespace jest {
    interface Expect extends CustomMatchers {}
    interface Matchers<R> extends CustomMatchers<R> {}
    interface InverseAsymmetricMatchers extends CustomMatchers {}
  }
}

// Custom matcher for asserting deferred promise results inside of `toEqual()`
//  - expect.trackedPromise()                  =>  pending promise
//  - expect.trackedPromise(value)             =>  promise resolved with `value`
//  - expect.trackedPromise(null, error)       =>  promise rejected with `error`
//  - expect.trackedPromise(null, null, true)  =>  promise aborted
expect.extend({
  trackedPromise(received, data, error, aborted = false) {
    let promise = received as TrackedPromise;
    let isTrackedPromise =
      promise instanceof Promise && promise._tracked === true;

    if (data != null) {
      let dataMatches = promise._data === data;
      return {
        message: () => `expected ${received} to be a resolved deferred`,
        pass: isTrackedPromise && dataMatches,
      };
    }

    if (error != null) {
      let errorMatches =
        error instanceof Error
          ? promise._error.toString() === error.toString()
          : promise._error === error;
      return {
        message: () => `expected ${received} to be a rejected deferred`,
        pass: isTrackedPromise && errorMatches,
      };
    }

    if (aborted) {
      let errorMatches = promise._error instanceof AbortedDeferredError;
      return {
        message: () => `expected ${received} to be an aborted deferred`,
        pass: isTrackedPromise && errorMatches,
      };
    }

    return {
      message: () => `expected ${received} to be a pending deferred`,
      pass:
        isTrackedPromise &&
        promise._data === undefined &&
        promise._error === undefined,
    };
  },
});

// Router created by setup() - used for automatic cleanup
let currentRouter: Router | null = null;
// A set of to-be-garbage-collected Deferred's to clean up at the end of a test
let gcDfds = new Set<ReturnType<typeof createDeferred>>();

type SetupOpts = {
  routes: TestRouteObject[];
  basename?: string;
  initialEntries?: InitialEntry[];
  initialIndex?: number;
  hydrationData?: HydrationState;
};

function setup({
  routes,
  basename,
  initialEntries,
  initialIndex,
  hydrationData,
}: SetupOpts) {
  let guid = 0;
  // Global "active" helpers, keyed by navType:guid:loaderOrAction:routeId.
  // For example, the first navigation for /parent/foo would generate:
  //   navigation:1:action:parent -> helpers
  //   navigation:1:action:foo -> helpers
  //   navigation:1:loader:parent -> helpers
  //   navigation:1:loader:foo -> helpers
  //
  let activeHelpers = new Map<string, InternalHelpers>();
  // "Active" flags to indicate which helpers should be used the next time a
  // router calls an action or loader internally.
  let activeActionType: "navigation" | "fetch" = "navigation";
  let activeLoaderType: "navigation" | "fetch" = "navigation";
  let activeLoaderNavigationId = guid;
  let activeActionNavigationId = guid;
  let activeLoaderFetchId = guid;
  let activeActionFetchId = guid;

  // Enhance routes with loaders/actions as requested that will call the
  // active navigation loader/action
  function enhanceRoutes(_routes: TestRouteObject[]) {
    return _routes.map((r) => {
      let enhancedRoute: AgnosticRouteObject = {
        ...r,
        loader: undefined,
        action: undefined,
        children: undefined,
      };
      if (r.loader) {
        enhancedRoute.loader = (args) => {
          let navigationId =
            activeLoaderType === "fetch"
              ? activeLoaderFetchId
              : activeLoaderNavigationId;
          let helperKey = `${activeLoaderType}:${navigationId}:loader:${r.id}`;
          let helpers = activeHelpers.get(helperKey);
          invariant(helpers, `No helpers found for: ${helperKey}`);
          helpers.stub(args);
          helpers._signal = args.request.signal;
          return helpers.dfd.promise;
        };
      }
      if (r.action) {
        enhancedRoute.action = (args) => {
          let type = activeActionType;
          let navigationId =
            activeActionType === "fetch"
              ? activeActionFetchId
              : activeActionNavigationId;
          let helperKey = `${activeActionType}:${navigationId}:action:${r.id}`;
          let helpers = activeHelpers.get(helperKey);
          invariant(helpers, `No helpers found for: ${helperKey}`);
          helpers.stub(args);
          helpers._signal = args.request.signal;
          return helpers.dfd.promise.then(
            (result) => {
              // After a successful non-redirect action, ensure we call the right
              // loaders as a follow up.  In the case of a redirect, ths navigation
              // is aborted and we will use whatever new navigationId the redirect
              // already assigned
              if (!isRedirect(result)) {
                if (type === "navigation") {
                  activeLoaderType = "navigation";
                  activeLoaderNavigationId = navigationId;
                } else {
                  activeLoaderType = "fetch";
                  activeLoaderFetchId = navigationId;
                }
              }
              return result;
            },
            (result) => {
              // After a non-redirect rejected navigation action, we may still call
              // ancestor loaders so set the right values to ensure we trigger the
              // right ones.
              if (type === "navigation" && !isRedirect(result)) {
                activeLoaderType = "navigation";
                activeLoaderNavigationId = navigationId;
              }
              return Promise.reject(result);
            }
          );
        };
      }
      if (!r.index && r.children) {
        enhancedRoute.children = enhanceRoutes(r.children);
      }
      return enhancedRoute;
    });
  }

  let history = createMemoryHistory({ initialEntries, initialIndex });
  let enhancedRoutes = enhanceRoutes(routes);
  jest.spyOn(history, "push");
  jest.spyOn(history, "replace");
  currentRouter = createRouter({
    basename,
    history,
    routes: enhancedRoutes,
    hydrationData,
  }).initialize();

  function getRouteHelpers(
    routeId: string,
    navigationId: number,
    addHelpers: (routeId: string, helpers: InternalHelpers) => void
  ): Helpers {
    // Internal methods we need access to from the route loader execution
    let internalHelpers: InternalHelpers = {
      navigationId,
      dfd: createDeferred(),
      stub: jest.fn(),
    };
    // Allow the caller to store off the helpers in the right spot so eventual
    // executions by the router can access the right ones
    addHelpers(routeId, internalHelpers);
    gcDfds.add(internalHelpers.dfd);

    async function _redirect(
      isRejection: boolean,
      href: string,
      status = 301,
      headers = {},
      shims: string[] = []
    ) {
      let redirectNavigationId = ++guid;
      activeLoaderType = "navigation";
      activeLoaderNavigationId = redirectNavigationId;
      if (status === 307 || status === 308) {
        activeActionType = "navigation";
        activeActionNavigationId = redirectNavigationId;
      }

      let helpers = getNavigationHelpers(href, redirectNavigationId);

      // Since a redirect kicks off and awaits a new navigation we can't shim
      // these _after_ the redirect, so we allow the caller to pass in loader
      // shims with the redirect
      shims.forEach((routeId) => {
        invariant(
          !helpers.loaders[routeId],
          "Can't overwrite existing helpers"
        );
        helpers.loaders[routeId] = getRouteHelpers(
          routeId,
          redirectNavigationId,
          (routeId, helpers) =>
            activeHelpers.set(
              `navigation:${redirectNavigationId}:loader:${routeId}`,
              helpers
            )
        );
      });

      try {
        let redirectResponse = redirect(href, { status, headers });
        if (isRejection) {
          // @ts-ignore
          await internalHelpers.dfd.reject(redirectResponse);
        } else {
          await internalHelpers.dfd.resolve(redirectResponse);
        }
        await tick();
      } catch (e) {}
      return helpers;
    }

    let routeHelpers: Helpers = {
      // @ts-expect-error
      get signal() {
        return internalHelpers._signal;
      },
      // Note: This spread has to come _after_ the above getter, otherwise
      // we lose the getter nature of it somewhere in the babel/typescript
      // transform.  Doesn't seem ot be an issue in ts-jest but that's a
      // bit large of a change to look into at the moment
      ...internalHelpers,
      // Public APIs only needed for test execution
      async resolve(value) {
        await internalHelpers.dfd.resolve(value);
      },
      async reject(value) {
        try {
          await internalHelpers.dfd.reject(value);
        } catch (e) {}
      },
      async redirect(href, status = 301, headers = {}, shims = []) {
        return _redirect(true, href, status, headers, shims);
      },
      async redirectReturn(href, status = 301, headers = {}, shims = []) {
        return _redirect(false, href, status, headers, shims);
      },
    };
    return routeHelpers;
  }

  function getHelpers(
    matches: AgnosticRouteMatch<string, AgnosticDataRouteObject>[],
    navigationId: number,
    addHelpers: (routeId: string, helpers: InternalHelpers) => void
  ): Record<string, Helpers> {
    return matches.reduce(
      (acc, m) =>
        Object.assign(acc, {
          [m.route.id]: getRouteHelpers(m.route.id, navigationId, addHelpers),
        }),
      {}
    );
  }

  function getNavigationHelpers(
    href: string,
    navigationId: number
  ): NavigationHelpers {
    invariant(
      currentRouter?.routes,
      "No currentRouter.routes available in getNavigationHelpers"
    );
    let matches = matchRoutes(currentRouter.routes, href);

    // Generate helpers for all route matches that contain loaders
    let loaderHelpers = getHelpers(
      (matches || []).filter((m) => m.route.loader),
      navigationId,
      (routeId, helpers) =>
        activeHelpers.set(
          `navigation:${navigationId}:loader:${routeId}`,
          helpers
        )
    );
    let actionHelpers = getHelpers(
      (matches || []).filter((m) => m.route.action),
      navigationId,
      (routeId, helpers) =>
        activeHelpers.set(
          `navigation:${navigationId}:action:${routeId}`,
          helpers
        )
    );

    return {
      navigationId,
      loaders: loaderHelpers,
      actions: actionHelpers,
    };
  }

  function getFetcherHelpers(
    key: string,
    href: string,
    navigationId: number,
    opts?: RouterNavigateOptions
  ): FetcherHelpers {
    invariant(
      currentRouter?.routes,
      "No currentRouter.routes available in getFetcherHelpers"
    );
    let matches = matchRoutes(currentRouter.routes, href);
    invariant(currentRouter, "No currentRouter available");
    let search = parsePath(href).search || "";
    let hasNakedIndexQuery = new URLSearchParams(search)
      .getAll("index")
      .some((v) => v === "");

    // Let fetcher 404s go right through
    if (!matches) {
      return {
        key,
        navigationId,
        get fetcher() {
          invariant(currentRouter, "No currentRouter available");
          return currentRouter.getFetcher(key);
        },
        loaders: {},
        actions: {},
      };
    }

    let match =
      matches[matches.length - 1].route.index && !hasNakedIndexQuery
        ? matches.slice(-2)[0]
        : matches.slice(-1)[0];

    // If this is an action submission we need loaders for all current matches.
    // Otherwise we should only need a loader for the leaf match
    let activeLoaderMatches = [match];
    // @ts-expect-error
    if (opts?.formMethod === "post") {
      if (currentRouter.state.navigation?.location) {
        let matches = matchRoutes(
          currentRouter.routes,
          currentRouter.state.navigation.location
        );
        invariant(matches, "No matches found for fetcher");
        activeLoaderMatches = matches;
      } else {
        activeLoaderMatches = currentRouter.state.matches;
      }
    }

    // Generate helpers for all route matches that contain loaders
    let loaderHelpers = getHelpers(
      activeLoaderMatches.filter((m) => m.route.loader),
      navigationId,
      (routeId, helpers) =>
        activeHelpers.set(`fetch:${navigationId}:loader:${routeId}`, helpers)
    );
    let actionHelpers = getHelpers(
      match.route.action ? [match] : [],
      navigationId,
      (routeId, helpers) =>
        activeHelpers.set(`fetch:${navigationId}:action:${routeId}`, helpers)
    );

    return {
      key,
      navigationId,
      get fetcher() {
        invariant(currentRouter, "No currentRouter available");
        return currentRouter.getFetcher(key);
      },
      loaders: loaderHelpers,
      actions: actionHelpers,
    };
  }

  // Simulate a navigation, returning a series of helpers to manually
  // control/assert loader/actions
  function navigate(n: number): Promise<NavigationHelpers>;
  function navigate(
    href: string,
    opts?: RouterNavigateOptions
  ): Promise<NavigationHelpers>;
  async function navigate(
    href: number | string,
    opts?: RouterNavigateOptions
  ): Promise<NavigationHelpers> {
    let navigationId = ++guid;
    let helpers: NavigationHelpers;

    invariant(currentRouter, "No currentRouter available");

    // @ts-expect-error
    if (opts?.formMethod === "post") {
      activeActionType = "navigation";
      activeActionNavigationId = navigationId;
      // Assume happy path and mark this navigations loaders as active.  Even if
      // we never call them from the router (if the action rejects) we'll want
      // this to be accurate so we can assert against the stubs
      activeLoaderType = "navigation";
      activeLoaderNavigationId = navigationId;
    } else {
      activeLoaderType = "navigation";
      activeLoaderNavigationId = navigationId;
    }

    if (typeof href === "number") {
      let promise = new Promise<void>((r) => {
        invariant(currentRouter, "No currentRouter available");
        let unsubscribe = currentRouter.subscribe(() => {
          let popHref = history.createHref(history.location);
          if (currentRouter?.basename) {
            popHref = stripBasename(popHref, currentRouter.basename) as string;
          }
          helpers = getNavigationHelpers(popHref, navigationId);
          unsubscribe();
          r();
        });
      });
      currentRouter.navigate(href);
      await promise;
      //@ts-ignore
      return helpers;
    }

    let navHref = href;
    if (currentRouter.basename) {
      navHref = stripBasename(navHref, currentRouter.basename) as string;
    }
    helpers = getNavigationHelpers(navHref, navigationId);
    currentRouter.navigate(href, opts);
    return helpers;
  }

  // Simulate a fetcher call, returning a series of helpers to manually
  // control/assert loader/actions
  async function fetch(
    href: string,
    opts?: RouterFetchOptions
  ): Promise<FetcherHelpers>;
  async function fetch(
    href: string,
    key: string,
    opts?: RouterFetchOptions
  ): Promise<FetcherHelpers>;
  async function fetch(
    href: string,
    key: string,
    routeId: string,
    opts?: RouterFetchOptions
  ): Promise<FetcherHelpers>;
  async function fetch(
    href: string,
    keyOrOpts?: string | RouterFetchOptions,
    routeIdOrOpts?: string | RouterFetchOptions,
    opts?: RouterFetchOptions
  ): Promise<FetcherHelpers> {
    let navigationId = ++guid;
    let key = typeof keyOrOpts === "string" ? keyOrOpts : String(navigationId);
    let routeId =
      typeof routeIdOrOpts === "string"
        ? routeIdOrOpts
        : String(enhancedRoutes[0].id);
    opts =
      typeof keyOrOpts === "object"
        ? keyOrOpts
        : typeof routeIdOrOpts === "object"
        ? routeIdOrOpts
        : opts;
    invariant(currentRouter, "No currentRouter available");

    // @ts-expect-error
    if (opts?.formMethod === "post") {
      activeActionType = "fetch";
      activeActionFetchId = navigationId;
    } else {
      activeLoaderType = "fetch";
      activeLoaderFetchId = navigationId;
    }

    let helpers = getFetcherHelpers(key, href, navigationId, opts);
    currentRouter.fetch(key, routeId, href, opts);
    return helpers;
  }

  // Simulate a revalidation, returning a series of helpers to manually
  // control/assert loader/actions
  async function revalidate(
    type: "navigation" | "fetch" = "navigation",
    shimRouteId?: string
  ): Promise<NavigationHelpers> {
    invariant(currentRouter, "No currentRouter available");
    let navigationId;
    if (type === "fetch") {
      // This is a special case for when we want to test revalidation against
      // fetchers, so that our A.loaders.routeId will trigger the fetcher loader,
      // not the route loader
      navigationId = ++guid;
      activeLoaderType = "fetch";
      activeLoaderFetchId = navigationId;
    } else {
      // if a revalidation interrupts an action submission, we don't actually
      // start a new new navigation so don't increment here
      navigationId =
        currentRouter.state.navigation.state === "submitting" &&
        currentRouter.state.navigation.formMethod !== "get"
          ? guid
          : ++guid;
      activeLoaderType = "navigation";
      activeLoaderNavigationId = navigationId;
    }
    let href = currentRouter.createHref(
      currentRouter.state.navigation.location || currentRouter.state.location
    );
    let helpers = getNavigationHelpers(href, navigationId);
    if (shimRouteId) {
      shimHelper(helpers.loaders, type, "loader", shimRouteId);
    }
    currentRouter.revalidate();
    return helpers;
  }

  function shimHelper(
    navHelpers: Record<string, Helpers>,
    type: "navigation" | "fetch",
    type2: "loader" | "action",
    routeId: string
  ) {
    invariant(!navHelpers[routeId], "Can't overwrite existing helpers");
    navHelpers[routeId] = getRouteHelpers(routeId, guid, (routeId, helpers) =>
      activeHelpers.set(`${type}:${guid}:${type2}:${routeId}`, helpers)
    );
  }

  return {
    history,
    router: currentRouter,
    navigate,
    fetch,
    revalidate,
    shimHelper,
  };
}

function initializeTmTest(init?: {
  url?: string;
  hydrationData?: HydrationState;
}) {
  return setup({
    routes: TM_ROUTES,
    hydrationData: init?.hydrationData || {
      loaderData: { root: "ROOT", index: "INDEX" },
    },
    ...(init?.url ? { initialEntries: [init.url] } : {}),
  });
}
//#endregion

///////////////////////////////////////////////////////////////////////////////
//#region Tests
///////////////////////////////////////////////////////////////////////////////

// Reusable routes for a simple tasks app, for test cases that don't want
// to create their own more complex routes
const TASK_ROUTES: TestRouteObject[] = [
  {
    id: "root",
    path: "/",
    loader: true,
    hasErrorBoundary: true,
    children: [
      {
        id: "index",
        index: true,
        loader: true,
      },
      {
        id: "tasks",
        path: "tasks",
        loader: true,
        action: true,
        hasErrorBoundary: true,
      },
      {
        id: "tasksId",
        path: "tasks/:id",
        loader: true,
        action: true,
        hasErrorBoundary: true,
      },
      {
        id: "noLoader",
        path: "no-loader",
      },
    ],
  },
];

const TM_ROUTES = [
  {
    path: "",
    id: "root",

    module: "",
    hasErrorBoundary: true,
    loader: true,
    children: [
      {
        path: "/",
        id: "index",
        hasLoader: true,
        loader: true,
        action: true,

        module: "",
      },
      {
        path: "/foo",
        id: "foo",
        loader: true,
        action: true,

        module: "",
      },
      {
        path: "/foo/bar",
        id: "foobar",
        loader: true,
        action: true,

        module: "",
      },
      {
        path: "/bar",
        id: "bar",
        loader: true,
        action: true,

        module: "",
      },
      {
        path: "/baz",
        id: "baz",
        loader: true,
        action: true,

        module: "",
      },
      {
        path: "/p/:param",
        id: "param",
        loader: true,
        action: true,

        module: "",
      },
    ],
  },
];

beforeEach(() => {
  jest.spyOn(console, "warn").mockImplementation(() => {});
});

// Detect any failures inside the router navigate code
afterEach(() => {
  // Cleanup any routers created using setup()
  if (currentRouter) {
    // eslint-disable-next-line jest/no-standalone-expect
    expect(currentRouter._internalFetchControllers.size).toBe(0);
    // eslint-disable-next-line jest/no-standalone-expect
    expect(currentRouter._internalActiveDeferreds.size).toBe(0);
  }
  currentRouter?.dispose();
  currentRouter = null;

  // Reject any lingering deferreds and remove
  for (let dfd of gcDfds.values()) {
    dfd.reject();
    gcDfds.delete(dfd);
  }

  // @ts-ignore
  console.warn.mockReset();
});

describe("a router", () => {
  describe("init", () => {
    it("with initial values", async () => {
      let history = createMemoryHistory({ initialEntries: ["/"] });
      let router = createRouter({
        routes: [
          {
            id: "root",
            path: "/",
            hasErrorBoundary: true,
            loader: () => Promise.resolve(),
          },
        ],
        history,
        hydrationData: {
          loaderData: { root: "LOADER DATA" },
          actionData: { root: "ACTION DATA" },
          errors: { root: new Error("lol") },
        },
      });
      expect(router.state).toEqual({
        historyAction: "POP",
        loaderData: {
          root: "LOADER DATA",
        },
        actionData: {
          root: "ACTION DATA",
        },
        errors: {
          root: new Error("lol"),
        },
        location: {
          hash: "",
          key: expect.any(String),
          pathname: "/",
          search: "",
          state: null,
        },
        matches: [
          {
            params: {},
            pathname: "/",
            pathnameBase: "/",
            route: {
              hasErrorBoundary: true,
              id: "root",
              loader: expect.any(Function),
              path: "/",
            },
          },
        ],
        initialized: true,
        navigation: {
          location: undefined,
          state: "idle",
        },
        preventScrollReset: false,
        restoreScrollPosition: null,
        revalidation: "idle",
        fetchers: new Map(),
      });
    });

    it("requires routes", async () => {
      let history = createMemoryHistory({ initialEntries: ["/"] });
      expect(() =>
        createRouter({
          routes: [],
          history,
          hydrationData: {},
        })
      ).toThrowErrorMatchingInlineSnapshot(
        `"You must provide a non-empty routes array to createRouter"`
      );
    });

    it("converts routes to data routes", async () => {
      let history = createMemoryHistory({
        initialEntries: ["/child/grandchild"],
      });
      let routes = [
        {
          path: "/",
          children: [
            {
              id: "child-keep-me",
              path: "child",
              children: [
                {
                  path: "grandchild",
                },
              ],
            },
          ],
        },
      ];
      let originalRoutes = JSON.parse(JSON.stringify(routes));
      let router = createRouter({
        routes,
        history,
        hydrationData: {},
      });
      // routes are not mutated in place
      expect(routes).toEqual(originalRoutes);
      expect(router.state.matches).toMatchObject([
        {
          route: {
            id: "0",
          },
        },
        {
          route: {
            id: "child-keep-me",
          },
        },
        {
          route: {
            id: "0-0-0",
          },
        },
      ]);
    });

    it("throws if it finds duplicate route ids", async () => {
      let history = createMemoryHistory({
        initialEntries: ["/child/grandchild"],
      });
      let routes = [
        {
          path: "/",
          children: [
            {
              id: "child",
              path: "child",
              children: [
                {
                  id: "child",
                  path: "grandchild",
                },
              ],
            },
          ],
        },
      ];
      expect(() =>
        createRouter({
          routes,
          history,
          hydrationData: {},
        })
      ).toThrowErrorMatchingInlineSnapshot(
        `"Found a route id collision on id \\"child\\".  Route id's must be globally unique within Data Router usages"`
      );
    });

    it("throws if it finds index routes with children", async () => {
      let routes: AgnosticRouteObject[] = [
        // @ts-expect-error
        {
          index: true,
          children: [
            {
              path: "nope",
            },
          ],
        },
      ];
      expect(() =>
        createRouter({
          routes,
          history: createMemoryHistory(),
        })
      ).toThrowErrorMatchingInlineSnapshot(
        `"Cannot specify children on an index route"`
      );
    });

    it("supports a basename prop for route matching", async () => {
      let history = createMemoryHistory({
        initialEntries: ["/base/name/path"],
      });
      let router = createRouter({
        basename: "/base/name",
        routes: [{ path: "path" }],
        history,
      });
      expect(router.state).toMatchObject({
        location: {
          hash: "",
          key: expect.any(String),
          pathname: "/base/name/path",
          search: "",
          state: null,
        },
        matches: [
          {
            params: {},
            pathname: "/path",
            pathnameBase: "/path",
            route: {
              id: "0",
              path: "path",
            },
          },
        ],
        initialized: true,
      });
    });

    it("supports subscribers", async () => {
      let history = createMemoryHistory({ initialEntries: ["/"] });
      let count = 0;
      let router = createRouter({
        routes: [
          {
            id: "root",
            path: "/",
            hasErrorBoundary: true,
            loader: () => ++count,
          },
        ],
        history,
        hydrationData: {
          loaderData: { root: 0 },
        },
      }).initialize();
      expect(router.state.loaderData).toEqual({
        root: 0,
      });

      let subscriber = jest.fn();
      let unsubscribe = router.subscribe(subscriber);
      let subscriber2 = jest.fn();
      let unsubscribe2 = router.subscribe(subscriber2);

      await router.navigate("/?key=a");
      expect(subscriber.mock.calls[0][0].navigation.state).toBe("loading");
      expect(subscriber.mock.calls[0][0].navigation.location.search).toBe(
        "?key=a"
      );
      expect(subscriber.mock.calls[1][0].navigation.state).toBe("idle");
      expect(subscriber.mock.calls[1][0].location.search).toBe("?key=a");
      expect(subscriber2.mock.calls[0][0].navigation.state).toBe("loading");
      expect(subscriber2.mock.calls[0][0].navigation.location.search).toBe(
        "?key=a"
      );
      expect(subscriber2.mock.calls[1][0].navigation.state).toBe("idle");
      expect(subscriber2.mock.calls[1][0].location.search).toBe("?key=a");

      unsubscribe2();
      await router.navigate("/?key=b");
      expect(subscriber.mock.calls[2][0].navigation.state).toBe("loading");
      expect(subscriber.mock.calls[2][0].navigation.location.search).toBe(
        "?key=b"
      );
      expect(subscriber.mock.calls[3][0].navigation.state).toBe("idle");
      expect(subscriber.mock.calls[3][0].location.search).toBe("?key=b");

      unsubscribe();
      await router.navigate("/?key=c");
      expect(subscriber).toHaveBeenCalledTimes(4);
      expect(subscriber2).toHaveBeenCalledTimes(2);
    });
  });

  describe("normal navigation", () => {
    it("fetches data on navigation", async () => {
      let t = initializeTmTest();
      let A = await t.navigate("/foo");
      await A.loaders.foo.resolve("FOO");
      expect(t.router.state.loaderData).toMatchInlineSnapshot(`
        Object {
          "foo": "FOO",
          "root": "ROOT",
        }
      `);
    });

    it("allows `null` as a valid data value", async () => {
      let t = initializeTmTest();
      let A = await t.navigate("/foo");
      await A.loaders.foo.resolve(null);
      expect(t.router.state.loaderData).toMatchObject({
        root: "ROOT",
        foo: null,
      });
    });

    it("unwraps non-redirect json Responses", async () => {
      let t = initializeTmTest();
      let A = await t.navigate("/foo");
      await A.loaders.foo.resolve(
        new Response(JSON.stringify({ key: "value" }), {
          status: 200,
          headers: {
            "Content-Type": "application/json",
          },
        })
      );
      expect(t.router.state.loaderData).toMatchObject({
        root: "ROOT",
        foo: { key: "value" },
      });
    });

    it("unwraps non-redirect json Responses (json helper)", async () => {
      let t = initializeTmTest();
      let A = await t.navigate("/foo");
      await A.loaders.foo.resolve(json({ key: "value" }, 200));
      expect(t.router.state.loaderData).toMatchObject({
        root: "ROOT",
        foo: { key: "value" },
      });
    });

    it("unwraps non-redirect text Responses", async () => {
      let t = initializeTmTest();
      let A = await t.navigate("/foo");
      await A.loaders.foo.resolve(new Response("FOO", { status: 200 }));
      expect(t.router.state.loaderData).toMatchObject({
        root: "ROOT",
        foo: "FOO",
      });
    });

    it("does not fetch unchanging layout data", async () => {
      let t = initializeTmTest();
      let A = await t.navigate("/foo");
      await A.loaders.foo.resolve("FOO");
      expect(A.loaders.root.stub.mock.calls.length).toBe(0);
      expect(t.router.state.loaderData.root).toBe("ROOT");
    });

    it("reloads all routes on search changes", async () => {
      let t = initializeTmTest();
      let A = await t.navigate("/foo?q=1");
      await A.loaders.root.resolve("ROOT1");
      await A.loaders.foo.resolve("1");
      expect(A.loaders.root.stub.mock.calls.length).toBe(1);
      expect(t.router.state.loaderData).toMatchObject({
        root: "ROOT1",
        foo: "1",
      });

      let B = await t.navigate("/foo?q=2");
      await B.loaders.root.resolve("ROOT2");
      await B.loaders.foo.resolve("2");
      expect(B.loaders.root.stub.mock.calls.length).toBe(1);
      expect(t.router.state.loaderData).toMatchObject({
        root: "ROOT2",
        foo: "2",
      });
    });

    it("does not reload all routes when search does not change", async () => {
      let t = initializeTmTest();
      expect(t.router.state.loaderData).toMatchObject({
        root: "ROOT",
      });

      let A = await t.navigate("/foo?q=1");
      await A.loaders.root.resolve("ROOT1");
      await A.loaders.foo.resolve("1");
      expect(A.loaders.root.stub.mock.calls.length).toBe(1);
      expect(t.router.state.loaderData).toMatchObject({
        root: "ROOT1",
        foo: "1",
      });

      let B = await t.navigate("/foo/bar?q=1");
      await B.loaders.foobar.resolve("2");
      expect(B.loaders.root.stub.mock.calls.length).toBe(0);

      expect(t.router.state.loaderData).toMatchObject({
        root: "ROOT1",
        foobar: "2",
      });
    });

    it("reloads only routes with changed params", async () => {
      let t = initializeTmTest();

      let A = await t.navigate("/p/one");
      await A.loaders.param.resolve("one");
      expect(A.loaders.root.stub.mock.calls.length).toBe(0);
      expect(t.router.state.loaderData).toMatchObject({
        root: "ROOT",
        param: "one",
      });

      let B = await t.navigate("/p/two");
      await B.loaders.param.resolve("two");
      expect(B.loaders.root.stub.mock.calls.length).toBe(0);
      expect(t.router.state.loaderData).toMatchObject({
        root: "ROOT",
        param: "two",
      });
    });

    it("reloads all routes on refresh", async () => {
      let t = initializeTmTest();
      let url = "/p/same";

      let A = await t.navigate(url);
      await A.loaders.param.resolve("1");
      expect(A.loaders.root.stub.mock.calls.length).toBe(0);
      expect(t.router.state.loaderData).toMatchObject({
        root: "ROOT",
        param: "1",
      });

      let B = await t.navigate(url);
      await B.loaders.root.resolve("ROOT2");
      await B.loaders.param.resolve("2");
      expect(B.loaders.root.stub.mock.calls.length).toBe(1);
      expect(t.router.state.loaderData).toMatchObject({
        root: "ROOT2",
        param: "2",
      });
    });

    it("does not load anything on hash change only", async () => {
      let t = initializeTmTest();
      expect(t.router.state.loaderData).toMatchObject({ root: "ROOT" });
      let A = await t.navigate("/#bar");
      expect(A.loaders.root.stub.mock.calls.length).toBe(0);
      expect(t.router.state.loaderData).toMatchObject({ root: "ROOT" });
    });

    it("sets all right states on hash change only", async () => {
      let t = initializeTmTest();
      let key = t.router.state.location.key;
      t.navigate("/#bar");
      // hash changes are synchronous but force a key change
      expect(t.router.state.location.key).not.toBe(key);
      expect(t.router.state.location.hash).toBe("#bar");
      expect(t.router.state.navigation.state).toBe("idle");
    });

    it("loads new data on new routes even if there's also a hash change", async () => {
      let t = initializeTmTest();
      let A = await t.navigate("/foo#bar");
      expect(t.router.state.navigation.state).toBe("loading");
      await A.loaders.foo.resolve("A");
      expect(t.router.state.loaderData).toMatchObject({
        root: "ROOT",
        foo: "A",
      });
    });

    it("redirects from loaders (throw)", async () => {
      let t = initializeTmTest();

      let A = await t.navigate("/bar");
      expect(t.router.state.navigation.state).toBe("loading");
      expect(t.router.state.navigation.location?.pathname).toBe("/bar");
      expect(t.router.state.loaderData).toMatchObject({
        root: "ROOT",
      });

      let B = await A.loaders.bar.redirect("/baz");
      expect(t.router.state.navigation.state).toBe("loading");
      expect(t.router.state.navigation.location?.pathname).toBe("/baz");
      expect(t.router.state.loaderData).toMatchObject({
        root: "ROOT",
      });

      await B.loaders.baz.resolve("B");
      expect(t.router.state.navigation.state).toBe("idle");
      expect(t.router.state.location.pathname).toBe("/baz");
      expect(t.router.state.loaderData).toMatchObject({
        root: "ROOT",
        baz: "B",
      });
    });

    it("redirects from loaders (return)", async () => {
      let t = initializeTmTest();

      let A = await t.navigate("/bar");
      expect(t.router.state.navigation.state).toBe("loading");
      expect(t.router.state.navigation.location?.pathname).toBe("/bar");
      expect(t.router.state.loaderData).toMatchObject({
        root: "ROOT",
      });

      let B = await A.loaders.bar.redirectReturn("/baz");
      expect(t.router.state.navigation.state).toBe("loading");
      expect(t.router.state.navigation.location?.pathname).toBe("/baz");
      expect(t.router.state.loaderData).toMatchObject({
        root: "ROOT",
      });

      await B.loaders.baz.resolve("B");
      expect(t.router.state.navigation.state).toBe("idle");
      expect(t.router.state.location.pathname).toBe("/baz");
      expect(t.router.state.loaderData).toMatchObject({
        root: "ROOT",
        baz: "B",
      });
    });

    it("reloads all routes if X-Remix-Revalidate was set in a loader redirect header", async () => {
      let t = initializeTmTest();

      let A = await t.navigate("/foo");
      expect(t.router.state.navigation.state).toBe("loading");
      expect(t.router.state.navigation.location?.pathname).toBe("/foo");
      expect(t.router.state.loaderData).toMatchObject({
        root: "ROOT",
      });

      let B = await A.loaders.foo.redirectReturn("/bar", undefined, {
        "X-Remix-Revalidate": "yes",
      });
      expect(t.router.state.navigation.state).toBe("loading");
      expect(t.router.state.navigation.location?.pathname).toBe("/bar");
      expect(t.router.state.loaderData).toMatchObject({
        root: "ROOT",
      });

      await B.loaders.root.resolve("ROOT*");
      await B.loaders.bar.resolve("BAR");
      expect(t.router.state.navigation.state).toBe("idle");
      expect(t.router.state.location.pathname).toBe("/bar");
      expect(t.router.state.loaderData).toMatchObject({
        root: "ROOT*",
        bar: "BAR",
      });
    });

    it("reloads all routes if X-Remix-Revalidate was set in a loader redirect header (chained redirects)", async () => {
      let t = initializeTmTest();

      let A = await t.navigate("/foo");
      expect(A.loaders.root.stub.mock.calls.length).toBe(0); // Reused on navigation

      let B = await A.loaders.foo.redirectReturn("/bar", undefined, {
        "X-Remix-Revalidate": "yes",
      });
      await B.loaders.root.resolve("ROOT*");
      expect(B.loaders.root.stub.mock.calls.length).toBe(1);

      // No cookie on second redirect
      let C = await B.loaders.bar.redirectReturn("/baz");
      expect(C.loaders.root.stub.mock.calls.length).toBe(1);
      await C.loaders.root.resolve("ROOT**");
      await C.loaders.baz.resolve("BAZ");

      expect(t.router.state.navigation.state).toBe("idle");
      expect(t.router.state.location.pathname).toBe("/baz");
      expect(t.router.state.loaderData).toMatchObject({
        root: "ROOT**",
        baz: "BAZ",
      });
    });
  });

  describe("shouldRevalidate", () => {
    it("provides a default implementation", async () => {
      let rootLoader = jest.fn((args) => "ROOT");

      let history = createMemoryHistory();
      let router = createRouter({
        history,
        routes: [
          {
            path: "",
            loader: async (...args) => rootLoader(...args),
            children: [
              {
                path: "/",
                id: "index",
              },
              {
                path: "/child",
                action: async () => null,
              },
              {
                path: "/redirect",
                action: async () =>
                  new Response(null, {
                    status: 301,
                    headers: { location: "/" },
                  }),
              },
              {
                path: "/cookie",
                loader: async () =>
                  new Response(null, {
                    status: 301,
                    headers: {
                      location: "/",
                      "X-Remix-Revalidate": "1",
                    },
                  }),
              },
            ],
          },
        ],
      });
      router.initialize();

      // Initial load - no existing data, should always call loader
      await tick();
      expect(rootLoader.mock.calls.length).toBe(1);
      rootLoader.mockClear();

      // Should not re-run on normal navigations re-using the loader
      router.navigate("/child");
      await tick();
      router.navigate("/");
      await tick();
      router.navigate("/child");
      await tick();
      expect(rootLoader.mock.calls.length).toBe(0);
      rootLoader.mockClear();

      // Should call on same-path navigations
      router.navigate("/child");
      await tick();
      expect(rootLoader.mock.calls.length).toBe(1);
      rootLoader.mockClear();

      // Should call on query string changes
      router.navigate("/child?key=value");
      await tick();
      expect(rootLoader.mock.calls.length).toBe(1);
      rootLoader.mockClear();

      // Should call after form submission revalidation
      router.navigate("/child", {
        formMethod: "post",
        formData: createFormData({ gosh: "dang" }),
      });
      await tick();
      expect(rootLoader.mock.calls.length).toBe(1);
      rootLoader.mockClear();

      // Should call after form submission redirect
      router.navigate("/redirect", {
        formMethod: "post",
        formData: createFormData({ gosh: "dang" }),
      });
      await tick();
      expect(rootLoader.mock.calls.length).toBe(1);
      rootLoader.mockClear();

      // Should call after loader redirect with X-Remix-Revalidate
      router.navigate("/cookie");
      await tick();
      expect(rootLoader.mock.calls.length).toBe(1);
      rootLoader.mockClear();

      router.dispose();
    });

    it("delegates to the route if it should reload or not", async () => {
      let rootLoader = jest.fn((args) => "ROOT");
      let childLoader = jest.fn((args) => "CHILD");
      let paramsLoader = jest.fn((args) => "PARAMS");
      let shouldRevalidate = jest.fn((args) => false);

      let history = createMemoryHistory();
      let router = createRouter({
        history,
        routes: [
          {
            path: "",
            id: "root",
            loader: async (...args) => rootLoader(...args),
            shouldRevalidate: (args) => shouldRevalidate(args) === true,

            children: [
              {
                path: "/",
                id: "index",
              },
              {
                path: "/child",
                id: "child",
                loader: async (...args) => childLoader(...args),
                action: async () => ({ ok: false }),
              },
              {
                path: "/params/:a/:b",
                id: "params",
                loader: async (...args) => paramsLoader(...args),
              },
            ],
          },
        ],
      });
      router.initialize();

      // Initial load - no existing data, should always call loader and should
      // not give use ability to opt-out
      await tick();
      expect(rootLoader.mock.calls.length).toBe(1);
      expect(shouldRevalidate.mock.calls.length).toBe(0);
      rootLoader.mockClear();
      shouldRevalidate.mockClear();

      // Should not re-run on normal navigations re-using the loader
      router.navigate("/child");
      await tick();
      router.navigate("/");
      await tick();
      router.navigate("/child");
      await tick();
      expect(rootLoader.mock.calls.length).toBe(0);
      expect(shouldRevalidate.mock.calls.length).toBe(3);
      rootLoader.mockClear();
      shouldRevalidate.mockClear();

      // Check that we pass the right args to shouldRevalidate and respect it's answer
      shouldRevalidate.mockImplementation(() => true);
      router.navigate("/params/aValue/bValue");
      await tick();
      expect(rootLoader.mock.calls.length).toBe(1);
      expect(shouldRevalidate.mock.calls[0][0]).toMatchObject({
        currentParams: {},
        currentUrl: new URL("http://localhost/child"),
        nextParams: {
          a: "aValue",
          b: "bValue",
        },
        nextUrl: new URL("http://localhost/params/aValue/bValue"),
        defaultShouldRevalidate: false,
        actionResult: null,
      });
      rootLoader.mockClear();
      shouldRevalidate.mockClear();

      // On actions we send along the action result
      shouldRevalidate.mockImplementation(
        ({ actionResult }) => actionResult.ok === true
      );
      router.navigate("/child", {
        formMethod: "post",
        formData: createFormData({}),
      });
      await tick();
      expect(rootLoader.mock.calls.length).toBe(0);

      router.dispose();
    });

    it("provides the default implementation to the route function", async () => {
      let rootLoader = jest.fn((args) => "ROOT");

      let history = createMemoryHistory();
      let router = createRouter({
        history,
        routes: [
          {
            path: "",
            loader: async (...args) => rootLoader(...args),
            shouldRevalidate: ({ defaultShouldRevalidate }) =>
              defaultShouldRevalidate,
            children: [
              {
                path: "/",
                id: "index",
              },
              {
                path: "/child",
                action: async () => null,
              },
              {
                path: "/redirect",
                action: async () =>
                  new Response(null, {
                    status: 301,
                    headers: { location: "/" },
                  }),
              },
              {
                path: "/cookie",
                loader: async () =>
                  new Response(null, {
                    status: 301,
                    headers: {
                      location: "/",
                      "X-Remix-Revalidate": "1",
                    },
                  }),
              },
            ],
          },
        ],
      });
      router.initialize();

      // Initial load - no existing data, should always call loader
      await tick();
      expect(rootLoader.mock.calls.length).toBe(1);
      rootLoader.mockClear();

      // Should not re-run on normal navigations re-using the loader
      router.navigate("/child");
      await tick();
      router.navigate("/");
      await tick();
      router.navigate("/child");
      await tick();
      expect(rootLoader.mock.calls.length).toBe(0);
      rootLoader.mockClear();

      // Should call on same-path navigations
      router.navigate("/child");
      await tick();
      expect(rootLoader.mock.calls.length).toBe(1);
      rootLoader.mockClear();

      // Should call on query string changes
      router.navigate("/child?key=value");
      await tick();
      expect(rootLoader.mock.calls.length).toBe(1);
      rootLoader.mockClear();

      // Should call after form submission revalidation
      router.navigate("/child", {
        formMethod: "post",
        formData: createFormData({ gosh: "dang" }),
      });
      await tick();
      expect(rootLoader.mock.calls.length).toBe(1);
      rootLoader.mockClear();

      // Should call after form submission redirect
      router.navigate("/redirect", {
        formMethod: "post",
        formData: createFormData({ gosh: "dang" }),
      });
      await tick();
      expect(rootLoader.mock.calls.length).toBe(1);
      rootLoader.mockClear();

      // Should call after loader redirect with X-Remix-Revalidate
      router.navigate("/cookie");
      await tick();
      expect(rootLoader.mock.calls.length).toBe(1);
      rootLoader.mockClear();

      router.dispose();
    });

    it("applies to fetcher loads", async () => {
      let count = 0;
      let fetchLoader = jest.fn((args) => `FETCH ${++count}`);
      let shouldRevalidate = jest.fn((args) => false);

      let history = createMemoryHistory();
      let router = createRouter({
        history,
        routes: [
          {
            path: "",
            id: "root",

            children: [
              {
                path: "/",
                id: "index",
              },
              {
                path: "/child",
                id: "child",
              },
              {
                path: "/fetch",
                id: "fetch",
                loader: async (...args) => fetchLoader(...args),
                shouldRevalidate: (args) => shouldRevalidate(args) === true,
              },
            ],
          },
        ],
      });
      router.initialize();
      await tick();

      let key = "key";
      router.fetch(key, "root", "/fetch");
      await tick();
      expect(router.state.fetchers.get(key)).toMatchObject({
        state: "idle",
        data: "FETCH 1",
      });
      expect(shouldRevalidate.mock.calls.length).toBe(0);

      // Normal navigations should not trigger fetcher revalidations
      router.navigate("/child");
      await tick();
      router.navigate("/");
      await tick();
      expect(shouldRevalidate.mock.calls.length).toBe(0);
      expect(router.state.fetchers.get(key)).toMatchObject({
        state: "idle",
        data: "FETCH 1",
      });
      expect(shouldRevalidate.mock.calls.length).toBe(0);

      // Post navigation should trigger shouldRevalidate, and loader should not re-run
      router.navigate("/child", {
        formMethod: "post",
        formData: createFormData({}),
      });
      await tick();
      expect(router.state.fetchers.get(key)).toMatchObject({
        state: "idle",
        data: "FETCH 1",
      });
      expect(shouldRevalidate.mock.calls.length).toBe(1);
      expect(shouldRevalidate.mock.calls[0][0]).toMatchObject({
        currentParams: {},
        currentUrl: new URL("http://localhost/fetch"),
        nextParams: {},
        nextUrl: new URL("http://localhost/fetch"),
        formAction: "/child",
        formData: createFormData({}),
        formEncType: "application/x-www-form-urlencoded",
        formMethod: "post",
        defaultShouldRevalidate: true,
      });

      router.dispose();
    });

    it("applies to fetcher submissions and sends fetcher actionResult through", async () => {
      let shouldRevalidate = jest.fn((args) => true);

      let history = createMemoryHistory();
      let router = createRouter({
        history,
        routes: [
          {
            path: "",
            id: "root",

            children: [
              {
                path: "/",
                id: "index",
                loader: () => "INDEX",
                shouldRevalidate,
              },
              {
                path: "/fetch",
                id: "fetch",
                action: () => "FETCH",
              },
            ],
          },
        ],
      });
      router.initialize();
      await tick();

      let key = "key";
      router.fetch(key, "root", "/fetch", {
        formMethod: "post",
        formData: createFormData({ key: "value" }),
      });
      await tick();
      expect(router.state.fetchers.get(key)).toMatchObject({
        state: "idle",
        data: "FETCH",
      });

      expect(shouldRevalidate.mock.calls[0][0]).toMatchInlineSnapshot(`
        Object {
          "actionResult": "FETCH",
          "currentParams": Object {},
          "currentUrl": "http://localhost/",
          "defaultShouldRevalidate": true,
          "formAction": "/fetch",
          "formData": FormData {},
          "formEncType": "application/x-www-form-urlencoded",
          "formMethod": "post",
          "nextParams": Object {},
          "nextUrl": "http://localhost/",
        }
      `);

      router.dispose();
    });

    it("preserves non-revalidated loaderData on navigations", async () => {
      let count = 0;
      let history = createMemoryHistory();
      let router = createRouter({
        history,
        routes: [
          {
            path: "",
            id: "root",
            loader: () => `ROOT ${++count}`,

            children: [
              {
                path: "/",
                id: "index",
                loader: (args) => "SHOULD NOT GET CALLED",
                shouldRevalidate: () => false,
              },
            ],
          },
        ],
        hydrationData: {
          loaderData: {
            root: "ROOT 0",
            index: "INDEX",
          },
        },
      });
      router.initialize();
      await tick();

      // Navigating to the same link would normally cause all loaders to re-run
      router.navigate("/");
      await tick();
      expect(router.state.loaderData).toEqual({
        root: "ROOT 1",
        index: "INDEX",
      });

      router.navigate("/");
      await tick();
      expect(router.state.loaderData).toEqual({
        root: "ROOT 2",
        index: "INDEX",
      });

      router.dispose();
    });

    it("preserves non-revalidated loaderData on fetches", async () => {
      let count = 0;
      let history = createMemoryHistory();
      let router = createRouter({
        history,
        routes: [
          {
            path: "",
            id: "root",

            children: [
              {
                path: "/",
                id: "index",
                loader: () => "SHOULD NOT GET CALLED",
                shouldRevalidate: () => false,
              },
              {
                path: "/fetch",
                id: "fetch",
                action: () => `FETCH ${++count}`,
              },
            ],
          },
        ],
        hydrationData: {
          loaderData: {
            index: "INDEX",
          },
        },
      });
      router.initialize();
      await tick();

      let key = "key";

      router.fetch(key, "root", "/fetch", {
        formMethod: "post",
        formData: createFormData({ key: "value" }),
      });
      await tick();
      expect(router.state.fetchers.get(key)).toMatchObject({
        state: "idle",
        data: "FETCH 1",
      });
      expect(router.state.loaderData).toMatchObject({
        index: "INDEX",
      });

      router.fetch(key, "root", "/fetch", {
        formMethod: "post",
        formData: createFormData({ key: "value" }),
      });
      await tick();
      expect(router.state.fetchers.get(key)).toMatchObject({
        state: "idle",
        data: "FETCH 2",
      });
      expect(router.state.loaderData).toMatchObject({
        index: "INDEX",
      });

      router.dispose();
    });

    it("requires an explicit false return value to override default true behavior", async () => {
      let count = 0;
      let returnValue = true;
      let history = createMemoryHistory();
      let router = createRouter({
        history,
        routes: [
          {
            path: "",
            id: "root",
            loader: () => ++count,
            shouldRevalidate: () => returnValue,
          },
        ],
        hydrationData: {
          loaderData: {
            root: 0,
          },
        },
      });
      router.initialize();

      await tick();
      expect(router.state.loaderData).toEqual({
        root: 0,
      });

      router.revalidate();
      await tick();
      expect(router.state.loaderData).toEqual({
        root: 1,
      });

      // @ts-expect-error
      returnValue = undefined;
      router.revalidate();
      await tick();
      expect(router.state.loaderData).toEqual({
        root: 2,
      });

      // @ts-expect-error
      returnValue = null;
      router.revalidate();
      await tick();
      expect(router.state.loaderData).toEqual({
        root: 3,
      });

      // @ts-expect-error
      returnValue = "";
      router.revalidate();
      await tick();
      expect(router.state.loaderData).toEqual({
        root: 4,
      });

      returnValue = false;
      router.revalidate();
      await tick();
      expect(router.state.loaderData).toEqual({
        root: 4, // No revalidation
      });

      router.dispose();
    });

    it("requires an explicit true return value to override default false behavior", async () => {
      let count = 0;
      let returnValue = false;
      let history = createMemoryHistory({ initialEntries: ["/a"] });
      let router = createRouter({
        history,
        routes: [
          {
            path: "/",
            id: "root",
            loader: () => ++count,
            shouldRevalidate: () => returnValue,

            children: [
              {
                path: "a",
                id: "a",
              },
              {
                path: "b",
                id: "b",
              },
            ],
          },
        ],
        hydrationData: {
          loaderData: {
            root: 0,
          },
        },
      });
      router.initialize();

      await tick();
      expect(router.state.loaderData).toEqual({
        root: 0,
      });

      router.navigate("/b");
      await tick();
      expect(router.state.loaderData).toEqual({
        root: 0,
      });

      // @ts-expect-error
      returnValue = undefined;
      router.navigate("/a");
      await tick();
      expect(router.state.loaderData).toEqual({
        root: 0,
      });

      // @ts-expect-error
      returnValue = null;
      router.navigate("/b");
      await tick();
      expect(router.state.loaderData).toEqual({
        root: 0,
      });

      // @ts-expect-error
      returnValue = "truthy";
      router.navigate("/a");
      await tick();
      expect(router.state.loaderData).toEqual({
        root: 0,
      });

      returnValue = true;
      router.navigate("/b");
      await tick();
      expect(router.state.loaderData).toEqual({
        root: 1,
      });

      router.dispose();
    });
  });

  describe("no route match", () => {
    it("navigations to root catch", () => {
      let t = initializeTmTest();
      t.navigate("/not-found");
      expect(t.router.state.loaderData).toEqual({
        root: "ROOT",
      });
      expect(t.router.state.errors).toEqual({
        root: new ErrorResponse(
          404,
          "Not Found",
          new Error('No route matches URL "/not-found"'),
          true
        ),
      });
      expect(t.router.state.matches).toMatchObject([
        {
          params: {},
          pathname: "",
          route: {
            hasErrorBoundary: true,
            children: expect.any(Array),
            id: "root",
            loader: expect.any(Function),
            module: "",
            path: "",
          },
        },
      ]);
    });

    it("matches root pathless route", () => {
      let t = setup({
        routes: [{ id: "root", children: [{ path: "foo" }] }],
      });

      t.navigate("/not-found");
      expect(t.router.state.errors).toEqual({
        root: new ErrorResponse(
          404,
          "Not Found",
          new Error('No route matches URL "/not-found"'),
          true
        ),
      });
      expect(t.router.state.matches).toMatchObject([
        {
          params: {},
          pathname: "",
          route: {
            id: "root",
            children: expect.any(Array),
          },
        },
      ]);
    });

    it("clears prior loader/action data", async () => {
      let t = initializeTmTest();
      expect(t.router.state.loaderData).toEqual({
        root: "ROOT",
        index: "INDEX",
      });

      let A = await t.navigate("/foo", {
        formMethod: "post",
        formData: createFormData({ key: "value" }),
      });
      await A.actions.foo.resolve("ACTION");
      await A.loaders.root.resolve("ROOT*");
      await A.loaders.foo.resolve("LOADER");
      expect(t.router.state.actionData).toEqual({
        foo: "ACTION",
      });
      expect(t.router.state.loaderData).toEqual({
        root: "ROOT*",
        foo: "LOADER",
      });

      t.navigate("/not-found");
      expect(t.router.state.actionData).toBe(null);
      expect(t.router.state.loaderData).toEqual({
        root: "ROOT*",
      });
      expect(t.router.state.errors).toEqual({
        root: new ErrorResponse(
          404,
          "Not Found",
          new Error('No route matches URL "/not-found"'),
          true
        ),
      });
      expect(t.router.state.matches).toMatchObject([
        {
          params: {},
          pathname: "",
          route: {
            hasErrorBoundary: true,
            children: expect.any(Array),
            id: "root",
            loader: expect.any(Function),
            module: "",
            path: "",
          },
        },
      ]);
    });
  });

  describe("errors on navigation", () => {
    describe("with an error boundary in the throwing route", () => {
      it("uses the throwing route's error boundary", async () => {
        let t = setup({
          routes: [
            {
              path: "/",
              id: "parent",
              children: [
                {
                  path: "/child",
                  id: "child",
                  hasErrorBoundary: true,
                  loader: true,
                },
              ],
            },
          ],
        });
        let nav = await t.navigate("/child");
        await nav.loaders.child.reject(new Error("Kaboom!"));
        expect(t.router.state.errors).toEqual({
          child: new Error("Kaboom!"),
        });
      });
    });

    describe("with an error boundary above the throwing route", () => {
      it("uses the nearest error boundary", async () => {
        let t = setup({
          routes: [
            {
              path: "/",
              id: "parent",
              hasErrorBoundary: true,
              children: [
                {
                  path: "/child",
                  id: "child",
                  loader: true,
                },
              ],
            },
          ],
          hydrationData: { loaderData: { parent: "stuff" } },
        });
        let nav = await t.navigate("/child");
        await nav.loaders.child.reject(new Error("Kaboom!"));
        expect(t.router.state.errors).toEqual({
          parent: new Error("Kaboom!"),
        });
      });

      it("clears out the error on new locations", async () => {
        let t = setup({
          routes: [
            {
              path: "",
              id: "root",
              loader: true,
              children: [
                {
                  path: "/",
                  id: "parent",
                  children: [
                    {
                      path: "/child",
                      id: "child",
                      hasErrorBoundary: true,
                      loader: true,
                    },
                  ],
                },
              ],
            },
          ],
          hydrationData: { loaderData: { root: "ROOT" } },
        });

        let nav = await t.navigate("/child");
        await nav.loaders.child.reject("Kaboom!");
        expect(t.router.state.loaderData).toEqual({ root: "ROOT" });
        expect(t.router.state.errors).toEqual({ child: "Kaboom!" });

        await t.navigate("/");
        expect(t.router.state.loaderData).toEqual({ root: "ROOT" });
        expect(t.router.state.errors).toBe(null);
      });
    });

    it("loads data above error boundary route", async () => {
      let t = setup({
        routes: [
          {
            path: "/",
            id: "a",
            loader: true,
            children: [
              {
                path: "/b",
                id: "b",
                loader: true,
                hasErrorBoundary: true,
                children: [
                  {
                    path: "/b/c",
                    id: "c",
                    loader: true,
                  },
                ],
              },
            ],
          },
        ],
        hydrationData: { loaderData: { a: "LOADER A" } },
      });
      let nav = await t.navigate("/b/c");
      await nav.loaders.b.resolve("LOADER B");
      await nav.loaders.c.reject("Kaboom!");
      expect(t.router.state.loaderData).toEqual({
        a: "LOADER A",
        b: "LOADER B",
      });
      expect(t.router.state.errors).toEqual({
        b: "Kaboom!",
      });
    });
  });

  describe("POP navigations", () => {
    it("does a normal load when backing into an action redirect", async () => {
      // start at / (history stack: [/])
      let t = initializeTmTest();

      // POST /foo, redirect /bar (history stack: [/, /bar])
      let A = await t.navigate("/foo", {
        formMethod: "post",
        formData: createFormData({ gosh: "dang" }),
      });
      let B = await A.actions.foo.redirect("/bar");
      await B.loaders.root.resolve("ROOT DATA");
      await B.loaders.bar.resolve("B LOADER");
      expect(t.router.state.historyAction).toEqual("PUSH");
      expect(t.router.state.location.pathname).toEqual("/bar");
      expect(B.loaders.root.stub.mock.calls.length).toBe(1);
      expect(t.router.state.loaderData).toEqual({
        root: "ROOT DATA",
        bar: "B LOADER",
      });

      // Link to /baz (history stack: [/, /bar, /baz])
      let C = await t.navigate("/baz");
      await C.loaders.baz.resolve("C LOADER");
      expect(t.router.state.historyAction).toEqual("PUSH");
      expect(t.router.state.location.pathname).toEqual("/baz");
      expect(C.loaders.root.stub.mock.calls.length).toBe(0);
      expect(t.router.state.loaderData).toEqual({
        root: "ROOT DATA",
        baz: "C LOADER",
      });

      // POP /bar (history stack: [/, /bar])
      let D = await t.navigate(-1);
      await D.loaders.bar.resolve("D LOADER");
      expect(t.router.state.historyAction).toEqual("POP");
      expect(t.router.state.location.pathname).toEqual("/bar");
      expect(D.loaders.root.stub.mock.calls.length).toBe(0);
      expect(t.router.state.loaderData).toMatchObject({
        root: "ROOT DATA",
        bar: "D LOADER",
      });

      // POP / (history stack: [/])
      let E = await t.navigate(-1);
      await E.loaders.index.resolve("E LOADER");
      expect(t.router.state.historyAction).toEqual("POP");
      expect(t.router.state.location.pathname).toEqual("/");
      expect(E.loaders.root.stub.mock.calls.length).toBe(0);
      expect(t.router.state.loaderData).toMatchObject({
        root: "ROOT DATA",
        index: "E LOADER",
      });
    });

    it("navigates correctly using POP navigations", async () => {
      let t = initializeTmTest();

      let A = await t.navigate("/foo");
      await A.loaders.foo.resolve("FOO");
      expect(t.router.state.location.pathname).toEqual("/foo");

      let B = await t.navigate("/bar");
      await B.loaders.bar.resolve("BAR");
      expect(t.router.state.location.pathname).toEqual("/bar");

      let C = await t.navigate(-1);
      await C.loaders.foo.resolve("FOO*");
      expect(t.router.state.location.pathname).toEqual("/foo");

      let D = await t.navigate("/baz", { replace: true });
      await D.loaders.baz.resolve("BAZ");
      expect(t.router.state.location.pathname).toEqual("/baz");

      // POP to /
      let E = await t.navigate(-1);
      await E.loaders.index.resolve("INDEX*");
      expect(t.router.state.location.pathname).toEqual("/");
    });

    it("navigates correctly using POP navigations across actions", async () => {
      let t = initializeTmTest();

      // Navigate to /foo
      let A = await t.navigate("/foo");
      await A.loaders.foo.resolve("FOO");
      expect(t.router.state.location.pathname).toEqual("/foo");

      // Navigate to /bar
      let B = await t.navigate("/bar");
      await B.loaders.bar.resolve("BAR");
      expect(t.router.state.location.pathname).toEqual("/bar");

      // Post to /bar (should replace)
      let C = await t.navigate("/bar", {
        formMethod: "post",
        formData: createFormData({ key: "value" }),
      });
      await C.actions.bar.resolve("BAR ACTION");
      await C.loaders.root.resolve("ROOT");
      await C.loaders.bar.resolve("BAR");
      expect(t.router.state.location.pathname).toEqual("/bar");

      // POP to /foo
      let D = await t.navigate(-1);
      await D.loaders.foo.resolve("FOO");
      expect(t.router.state.location.pathname).toEqual("/foo");
    });

    it("navigates correctly using POP navigations across action errors", async () => {
      let t = initializeTmTest();

      // Navigate to /foo
      let A = await t.navigate("/foo");
      await A.loaders.foo.resolve("FOO");
      expect(t.router.state.location.pathname).toEqual("/foo");

      // Navigate to /bar
      let B = await t.navigate("/bar");
      await B.loaders.bar.resolve("BAR");
      expect(t.router.state.location.pathname).toEqual("/bar");

      // Post to /bar (should push due to our error)
      let C = await t.navigate("/bar", {
        formMethod: "post",
        formData: createFormData({ key: "value" }),
      });
      await C.actions.bar.reject("BAR ERROR");
      await C.loaders.root.resolve("ROOT");
      await C.loaders.bar.resolve("BAR");
      expect(t.router.state.location.pathname).toEqual("/bar");

      // POP to /bar
      let D = await t.navigate(-1);
      await D.loaders.bar.resolve("BAR");
      expect(t.router.state.location.pathname).toEqual("/bar");
    });

    it("navigates correctly using POP navigations across loader redirects", async () => {
      // Start at / (history stack: [/])
      let t = initializeTmTest();

      // Navigate to /foo (history stack: [/, /foo])
      let A = await t.navigate("/foo");
      await A.loaders.foo.resolve("FOO");
      expect(t.router.state.location.pathname).toEqual("/foo");
      let fooKey = t.router.state.location?.key;

      // Navigate to /bar, redirect to /baz (history stack: [/, /foo, /baz])
      let B = await t.navigate("/bar");
      let C = await B.loaders.bar.redirect("/baz");
      await C.loaders.root.resolve("ROOT");
      await C.loaders.baz.resolve("BAZ");
      expect(t.router.state.location.pathname).toEqual("/baz");

      // POP to /foo (history stack: [/, /foo])
      let E = await t.navigate(-1);
      await E.loaders.foo.resolve("FOO");
      expect(t.router.state.location.pathname).toEqual("/foo");
      expect(t.router.state.location.key).toBe(fooKey);
    });

    it("navigates correctly using POP navigations across loader redirects with replace:true", async () => {
      // Start at / (history stack: [/])
      let t = initializeTmTest();
      let indexKey = t.router.state.location?.key;

      // Navigate to /foo (history stack: [/, /foo])
      let A = await t.navigate("/foo");
      await A.loaders.foo.resolve("FOO");
      expect(t.router.state.historyAction).toEqual("PUSH");
      expect(t.router.state.location.pathname).toEqual("/foo");

      // Navigate to /bar, redirect to /baz (history stack: [/, /baz])
      let B = await t.navigate("/bar", { replace: true });
      let C = await B.loaders.bar.redirect("/baz");
      await C.loaders.root.resolve("ROOT");
      await C.loaders.baz.resolve("BAZ");
      expect(t.router.state.historyAction).toEqual("REPLACE");
      expect(t.router.state.location.pathname).toEqual("/baz");

      // POP to / (history stack: [/])
      let E = await t.navigate(-1);
      await E.loaders.index.resolve("INDEX");
      expect(t.router.state.historyAction).toEqual("POP");
      expect(t.router.state.location.pathname).toEqual("/");
      expect(t.router.state.location.key).toBe(indexKey);
    });

    it("navigates correctly using POP navigations across action redirects", async () => {
      let t = initializeTmTest();

      // Navigate to /foo
      let A = await t.navigate("/foo");
      await A.loaders.foo.resolve("FOO");
      expect(t.router.state.location.pathname).toEqual("/foo");

      // Navigate to /bar
      let B = await t.navigate("/bar");
      let getBarKey = t.router.state.navigation.location?.key;
      await B.loaders.bar.resolve("BAR");
      expect(t.router.state.historyAction).toEqual("PUSH");
      expect(t.router.state.location.pathname).toEqual("/bar");

      // Post to /bar, redirect to /baz
      let C = await t.navigate("/bar", {
        formMethod: "post",
        formData: createFormData({ key: "value" }),
      });
      let postBarKey = t.router.state.navigation.location?.key;
      let D = await C.actions.bar.redirect("/baz");
      await D.loaders.root.resolve("ROOT");
      await D.loaders.baz.resolve("BAZ");
      expect(t.router.state.historyAction).toEqual("PUSH");
      expect(t.router.state.location.pathname).toEqual("/baz");

      // POP to /bar
      let E = await t.navigate(-1);
      await E.loaders.bar.resolve("BAR");
      expect(t.router.state.historyAction).toEqual("POP");
      expect(t.router.state.location.pathname).toEqual("/bar");
      expect(t.router.state.location.key).toBe(getBarKey);
      expect(t.router.state.location.key).not.toBe(postBarKey);
    });

    it("navigates correctly using POP navigations across <Form replace> redirects", async () => {
      let t = initializeTmTest();

      // Navigate to /foo
      let A = await t.navigate("/foo");
      await A.loaders.foo.resolve("FOO");
      expect(t.router.state.location.pathname).toEqual("/foo");

      // Navigate to /bar
      let B = await t.navigate("/bar");
      await B.loaders.bar.resolve("BAR");
      expect(t.router.state.historyAction).toEqual("PUSH");
      expect(t.router.state.location.pathname).toEqual("/bar");

      // Post to /bar, redirect to /baz
      let C = await t.navigate("/bar", {
        formMethod: "post",
        formData: createFormData({ key: "value" }),
        replace: true,
      });
      let D = await C.actions.bar.redirect("/baz");
      await D.loaders.root.resolve("ROOT");
      await D.loaders.baz.resolve("BAZ");
      expect(t.router.state.historyAction).toEqual("REPLACE");
      expect(t.router.state.location.pathname).toEqual("/baz");

      // POP to /foo
      let E = await t.navigate(-1);
      await E.loaders.foo.resolve("FOO");
      expect(t.router.state.historyAction).toEqual("POP");
      expect(t.router.state.location.pathname).toEqual("/foo");
    });
  });

  describe("submission navigations", () => {
    it("reloads all routes when a loader during an actionReload redirects", async () => {
      let t = initializeTmTest();
      let A = await t.navigate("/foo", {
        formMethod: "post",
        formData: createFormData({ gosh: "dang" }),
      });
      expect(A.loaders.root.stub.mock.calls.length).toBe(0);

      await A.actions.foo.resolve("FOO ACTION");
      expect(A.loaders.root.stub.mock.calls.length).toBe(1);

      let B = await A.loaders.foo.redirect("/bar");
      await A.loaders.root.reject("ROOT ERROR");
      await B.loaders.root.resolve("ROOT LOADER 2");
      await B.loaders.bar.resolve("BAR LOADER");
      expect(B.loaders.root.stub.mock.calls.length).toBe(1);
      expect(t.router.state).toMatchObject({
        loaderData: {
          root: "ROOT LOADER 2",
          bar: "BAR LOADER",
        },
        errors: {},
      });
    });

    it("commits action data as soon as it lands", async () => {
      let t = initializeTmTest();

      let A = await t.navigate("/foo", {
        formMethod: "post",
        formData: createFormData({ gosh: "dang" }),
      });
      expect(t.router.state.actionData).toBeNull();

      await A.actions.foo.resolve("A");
      expect(t.router.state.actionData).toEqual({
        foo: "A",
      });
    });

    it("reloads all routes after the action", async () => {
      let t = initializeTmTest();
      let A = await t.navigate("/foo", {
        formMethod: "post",
        formData: createFormData({ gosh: "dang" }),
      });
      expect(A.loaders.root.stub.mock.calls.length).toBe(0);

      await A.actions.foo.resolve(null);
      expect(A.loaders.root.stub.mock.calls.length).toBe(1);

      await A.loaders.foo.resolve("A LOADER");
      expect(t.router.state.navigation.state).toBe("loading");
      expect(t.router.state.loaderData).toEqual({
        root: "ROOT", // old data
        index: "INDEX", // old data
      });

      await A.loaders.root.resolve("ROOT LOADER");
      expect(t.router.state.navigation.state).toBe("idle");
      expect(t.router.state.loaderData).toEqual({
        foo: "A LOADER",
        root: "ROOT LOADER",
      });
    });

    it("reloads all routes after action redirect (throw)", async () => {
      let t = initializeTmTest();
      let A = await t.navigate("/foo", {
        formMethod: "post",
        formData: createFormData({ gosh: "dang" }),
      });
      expect(A.loaders.root.stub.mock.calls.length).toBe(0);

      let B = await A.actions.foo.redirect("/bar");
      expect(A.loaders.root.stub.mock.calls.length).toBe(0);
      expect(B.loaders.root.stub.mock.calls.length).toBe(1);

      await B.loaders.root.resolve("ROOT LOADER");
      expect(t.router.state.navigation.state).toBe("loading");
      expect(t.router.state.loaderData).toEqual({
        root: "ROOT", // old data
        index: "INDEX", // old data
      });

      await B.loaders.bar.resolve("B LOADER");
      expect(t.router.state.navigation.state).toBe("idle");
      expect(t.router.state.loaderData).toEqual({
        bar: "B LOADER",
        root: "ROOT LOADER",
      });
    });

    it("reloads all routes after action redirect (return)", async () => {
      let t = initializeTmTest();
      let A = await t.navigate("/foo", {
        formMethod: "post",
        formData: createFormData({ gosh: "dang" }),
      });
      expect(A.loaders.root.stub.mock.calls.length).toBe(0);

      let B = await A.actions.foo.redirectReturn("/bar");
      expect(A.loaders.root.stub.mock.calls.length).toBe(0);
      expect(B.loaders.root.stub.mock.calls.length).toBe(1);

      await B.loaders.root.resolve("ROOT LOADER");
      expect(t.router.state.navigation.state).toBe("loading");
      expect(t.router.state.loaderData).toEqual({
        root: "ROOT", // old data
        index: "INDEX", // old data
      });

      await B.loaders.bar.resolve("B LOADER");
      expect(t.router.state.navigation.state).toBe("idle");
      expect(t.router.state.loaderData).toEqual({
        bar: "B LOADER",
        root: "ROOT LOADER",
      });
    });

    it("reloads all routes after action redirect (chained redirects)", async () => {
      let t = initializeTmTest();
      let A = await t.navigate("/foo", {
        formMethod: "post",
        formData: createFormData({ gosh: "dang" }),
      });
      expect(A.loaders.root.stub.mock.calls.length).toBe(0);

      let B = await A.actions.foo.redirectReturn("/bar");
      expect(B.loaders.root.stub.mock.calls.length).toBe(1);

      await B.loaders.root.resolve("ROOT*");
      let C = await B.loaders.bar.redirectReturn("/baz");
      expect(C.loaders.root.stub.mock.calls.length).toBe(1);

      await C.loaders.root.resolve("ROOT**");
      await C.loaders.baz.resolve("BAZ");
      expect(t.router.state.navigation.state).toBe("idle");
      expect(t.router.state.loaderData).toEqual({
        baz: "BAZ",
        root: "ROOT**",
      });
    });

    it("removes action data at new locations", async () => {
      let t = initializeTmTest();
      let A = await t.navigate("/foo", {
        formMethod: "post",
        formData: createFormData({ gosh: "dang" }),
      });
      await A.actions.foo.resolve("A ACTION");
      await A.loaders.root.resolve("A ROOT");
      await A.loaders.foo.resolve("A LOADER");
      expect(t.router.state.actionData).toEqual({ foo: "A ACTION" });

      let B = await t.navigate("/bar");
      await B.loaders.bar.resolve("B LOADER");
      expect(t.router.state.actionData).toBeNull();
    });

    it("removes action data after action redirect (w/o loaders to run)", async () => {
      let t = setup({
        routes: [
          {
            index: true,
            id: "index",
            action: true,
          },
          {
            path: "/other",
            id: "other",
          },
        ],
      });
      let A = await t.navigate("/", {
        formMethod: "post",
        formData: createFormData({ gosh: "" }),
      });
      await A.actions.index.resolve({ error: "invalid" });
      expect(t.router.state.actionData).toEqual({
        index: { error: "invalid" },
      });

      let B = await t.navigate("/", {
        formMethod: "post",
        formData: createFormData({ gosh: "dang" }),
      });
      await B.actions.index.redirectReturn("/other");

      expect(t.router.state.actionData).toBeNull();
    });

    it("removes action data after action redirect (w/ loaders to run)", async () => {
      let t = setup({
        routes: [
          {
            index: true,
            id: "index",
            action: true,
          },
          {
            path: "/other",
            id: "other",
            loader: true,
          },
        ],
      });
      let A = await t.navigate("/", {
        formMethod: "post",
        formData: createFormData({ gosh: "" }),
      });
      await A.actions.index.resolve({ error: "invalid" });
      expect(t.router.state.actionData).toEqual({
        index: { error: "invalid" },
      });

      let B = await t.navigate("/", {
        formMethod: "post",
        formData: createFormData({ gosh: "dang" }),
      });

      let C = await B.actions.index.redirectReturn("/other");
      expect(t.router.state.actionData).toEqual({
        index: { error: "invalid" },
      });
      expect(t.router.state.loaderData).toEqual({});

      await C.loaders.other.resolve("OTHER");

      expect(t.router.state.actionData).toBeNull();
      expect(t.router.state.loaderData).toEqual({
        other: "OTHER",
      });
    });

    it("uses the proper action for index routes", async () => {
      let t = setup({
        routes: [
          {
            path: "/",
            id: "parent",
            children: [
              {
                path: "/child",
                id: "child",
                hasErrorBoundary: true,
                action: true,
                children: [
                  {
                    index: true,
                    id: "childIndex",
                    hasErrorBoundary: true,
                    action: true,
                  },
                ],
              },
            ],
          },
        ],
      });
      let A = await t.navigate("/child", {
        formMethod: "post",
        formData: createFormData({ gosh: "dang" }),
      });
      await A.actions.child.resolve("CHILD");
      expect(t.router.state.actionData).toEqual({
        child: "CHILD",
      });

      let B = await t.navigate("/child?index", {
        formMethod: "post",
        formData: createFormData({ gosh: "dang" }),
      });
      await B.actions.childIndex.resolve("CHILD INDEX");
      expect(t.router.state.actionData).toEqual({
        childIndex: "CHILD INDEX",
      });
    });

    it("uses the proper action for pathless layout routes", async () => {
      let t = setup({
        routes: [
          {
            id: "parent",
            path: "/parent",
            action: true,
            children: [
              {
                hasErrorBoundary: true,
                children: [
                  {
                    id: "index",
                    index: true,
                    action: true,
                  },
                ],
              },
            ],
          },
        ],
      });
      let A = await t.navigate("/parent", {
        formMethod: "post",
        formData: createFormData({ gosh: "dang" }),
      });
      await A.actions.parent.resolve("PARENT");
      expect(t.router.state).toMatchObject({
        location: { pathname: "/parent" },
        actionData: {
          parent: "PARENT",
        },
        errors: null,
      });

      let B = await t.navigate("/parent?index", {
        formMethod: "post",
        formData: createFormData({ gosh: "dang" }),
      });
      await B.actions.index.resolve("INDEX");
      expect(t.router.state).toMatchObject({
        location: { pathname: "/parent", search: "?index" },
        actionData: {
          index: "INDEX",
        },
        errors: null,
      });
    });

    it("retains the index match when submitting to a layout route", async () => {
      let t = setup({
        routes: [
          {
            path: "/",
            id: "parent",
            loader: true,
            action: true,
            children: [
              {
                path: "/child",
                id: "child",
                loader: true,
                action: true,
                children: [
                  {
                    index: true,
                    id: "childIndex",
                    loader: true,
                    action: true,
                  },
                ],
              },
            ],
          },
        ],
      });
      let A = await t.navigate("/child", {
        formMethod: "post",
        formData: new FormData(),
      });
      await A.actions.child.resolve("CHILD ACTION");
      await A.loaders.parent.resolve("PARENT LOADER");
      await A.loaders.child.resolve("CHILD LOADER");
      await A.loaders.childIndex.resolve("CHILD INDEX LOADER");
      expect(t.router.state.navigation.state).toBe("idle");
      expect(t.router.state.loaderData).toEqual({
        parent: "PARENT LOADER",
        child: "CHILD LOADER",
        childIndex: "CHILD INDEX LOADER",
      });
      expect(t.router.state.actionData).toEqual({
        child: "CHILD ACTION",
      });
      expect(t.router.state.matches.map((m) => m.route.id)).toEqual([
        "parent",
        "child",
        "childIndex",
      ]);
    });
  });

  describe("action errors", () => {
    describe("with an error boundary in the action route", () => {
      it("uses the action route's error boundary", async () => {
        let t = setup({
          routes: [
            {
              path: "/",
              id: "parent",
              children: [
                {
                  path: "/child",
                  id: "child",
                  hasErrorBoundary: true,
                  action: true,
                },
              ],
            },
          ],
        });
        let A = await t.navigate("/child", {
          formMethod: "post",
          formData: createFormData({ gosh: "dang" }),
        });
        await A.actions.child.reject(new Error("Kaboom!"));
        expect(t.router.state.errors).toEqual({
          child: new Error("Kaboom!"),
        });
      });

      it("loads parent data, but not action data", async () => {
        let t = setup({
          routes: [
            {
              path: "/",
              id: "parent",
              loader: true,
              children: [
                {
                  path: "/child",
                  id: "child",
                  hasErrorBoundary: true,
                  loader: true,
                  action: true,
                },
              ],
            },
          ],
        });
        let A = await t.navigate("/child", {
          formMethod: "post",
          formData: createFormData({ gosh: "dang" }),
        });
        await A.actions.child.reject(new Error("Kaboom!"));
        expect(A.loaders.parent.stub.mock.calls.length).toBe(1);
        expect(A.loaders.child.stub.mock.calls.length).toBe(0);
        await A.loaders.parent.resolve("PARENT LOADER");
        expect(t.router.state).toMatchObject({
          loaderData: {
            parent: "PARENT LOADER",
          },
          actionData: null,
          errors: {
            child: new Error("Kaboom!"),
          },
        });
      });
    });

    describe("with an error boundary above the action route", () => {
      it("uses the nearest error boundary", async () => {
        let t = setup({
          routes: [
            {
              path: "/",
              id: "parent",
              hasErrorBoundary: true,
              children: [
                {
                  path: "/child",
                  id: "child",
                  action: true,
                },
              ],
            },
          ],
        });
        let A = await t.navigate("/child", {
          formMethod: "post",
          formData: createFormData({ gosh: "dang" }),
        });
        await A.actions.child.reject(new Error("Kaboom!"));
        expect(t.router.state.errors).toEqual({
          parent: new Error("Kaboom!"),
        });
      });
    });

    describe("with a parent loader that throws also, good grief!", () => {
      it("uses action error but nearest errorBoundary to parent", async () => {
        let t = setup({
          routes: [
            {
              path: "/",
              id: "root",
              hasErrorBoundary: true,
              children: [
                {
                  path: "/parent",
                  id: "parent",
                  loader: true,
                  children: [
                    {
                      path: "/parent/child",
                      id: "child",
                      action: true,
                      hasErrorBoundary: true,
                    },
                  ],
                },
              ],
            },
          ],
        });

        let A = await t.navigate("/parent/child", {
          formMethod: "post",
          formData: createFormData({ gosh: "dang" }),
        });
        await A.actions.child.reject(new Error("Kaboom!"));
        await A.loaders.parent.reject(new Error("Should not see this!"));
        expect(t.router.state).toMatchObject({
          loaderData: {},
          actionData: {},
          errors: {
            root: new Error("Kaboom!"),
          },
        });
      });
    });

    describe("with no corresponding action", () => {
      it("throws a 405 ErrorResponse", async () => {
        let t = setup({
          routes: [
            {
              path: "/",
              id: "parent",
              children: [
                {
                  path: "/child",
                  id: "child",
                  hasErrorBoundary: true,
                },
              ],
            },
          ],
        });
        let spy = jest.spyOn(console, "warn").mockImplementation(() => {});
        await t.navigate("/child", {
          formMethod: "post",
          formData: createFormData({ gosh: "dang" }),
        });
        expect(t.router.state.errors).toEqual({
          child: new ErrorResponse(
            405,
            "Method Not Allowed",
            new Error(
              'You made a POST request to "/child" but did not provide an ' +
                '`action` for route "child", so there is no way to handle the request.'
            ),
            true
          ),
        });
        spy.mockReset();
      });

      it("still calls appropriate loaders after 405 ErrorResponse", async () => {
        let t = setup({
          routes: [
            {
              path: "/",
              id: "parent",
              loader: true,
              children: [
                {
                  path: "child",
                  id: "child",
                  loader: true,
                  children: [
                    {
                      path: "grandchild",
                      id: "grandchild",
                      loader: true,
                      // no action to post to
                      hasErrorBoundary: true,
                    },
                  ],
                },
              ],
            },
          ],
          hydrationData: {
            loaderData: {
              parent: "PARENT DATA",
            },
          },
        });
        let A = await t.navigate("/child/grandchild", {
          formMethod: "post",
          formData: createFormData({ gosh: "dang" }),
        });
        expect(t.router.state.errors).toBe(null);
        expect(A.loaders.parent.stub.mock.calls.length).toBe(1); // called again for revalidation
        expect(A.loaders.child.stub.mock.calls.length).toBe(1); // called because it's above error
        expect(A.loaders.grandchild.stub.mock.calls.length).toBe(0); // don't call due to error
        await A.loaders.parent.resolve("PARENT DATA*");
        await A.loaders.child.resolve("CHILD DATA");
        expect(t.router.state.loaderData).toEqual({
          parent: "PARENT DATA*",
          child: "CHILD DATA",
        });
        expect(t.router.state.actionData).toBe(null);
        expect(t.router.state.errors).toEqual({
          grandchild: new ErrorResponse(
            405,
            "Method Not Allowed",
            new Error(
              'You made a POST request to "/child/grandchild" but did not ' +
                'provide an `action` for route "grandchild", so there is no way ' +
                "to handle the request."
            ),
            true
          ),
        });
      });
    });
  });

  describe("navigation states", () => {
    it("initialization", async () => {
      let t = initializeTmTest();
      let navigation = t.router.state.navigation;
      expect(navigation.state).toBe("idle");
      expect(navigation.formData).toBeUndefined();
      expect(navigation.location).toBeUndefined();
    });

    it("get", async () => {
      let t = initializeTmTest();
      let A = await t.navigate("/foo");
      let navigation = t.router.state.navigation;
      expect(navigation.state).toBe("loading");
      expect(navigation.formData).toBeUndefined();
      expect(navigation.location).toMatchObject({
        pathname: "/foo",
        search: "",
        hash: "",
      });

      await A.loaders.foo.resolve("A");
      navigation = t.router.state.navigation;
      expect(navigation.state).toBe("idle");
      expect(navigation.formData).toBeUndefined();
      expect(navigation.location).toBeUndefined();
    });

    it("get + redirect", async () => {
      let t = initializeTmTest();

      let A = await t.navigate("/foo");
      let B = await A.loaders.foo.redirect("/bar");

      let navigation = t.router.state.navigation;
      expect(navigation.state).toBe("loading");
      expect(navigation.formData).toBeUndefined();
      expect(navigation.location?.pathname).toBe("/bar");

      await B.loaders.bar.resolve("B");
      navigation = t.router.state.navigation;
      expect(navigation.state).toBe("idle");
      expect(navigation.formData).toBeUndefined();
      expect(navigation.location).toBeUndefined();
    });

    it("action submission", async () => {
      let t = initializeTmTest();

      let A = await t.navigate("/foo", {
        formMethod: "post",
        formData: createFormData({ gosh: "dang" }),
      });
      let navigation = t.router.state.navigation;
      expect(navigation.state).toBe("submitting");

      expect(
        // @ts-expect-error
        new URLSearchParams(navigation.formData).toString()
      ).toBe("gosh=dang");
      expect(navigation.formMethod).toBe("post");
      expect(navigation.formEncType).toBe("application/x-www-form-urlencoded");
      expect(navigation.location).toMatchObject({
        pathname: "/foo",
        search: "",
        hash: "",
      });

      await A.actions.foo.resolve("A");
      navigation = t.router.state.navigation;
      expect(navigation.state).toBe("loading");
      expect(
        // @ts-expect-error
        new URLSearchParams(navigation.formData).toString()
      ).toBe("gosh=dang");
      expect(navigation.formMethod).toBe("post");
      expect(navigation.formEncType).toBe("application/x-www-form-urlencoded");
      expect(navigation.location).toMatchObject({
        pathname: "/foo",
        search: "",
        hash: "",
      });

      await A.loaders.foo.resolve("A");
      navigation = t.router.state.navigation;
      expect(navigation.state).toBe("loading");

      await A.loaders.root.resolve("B");
      navigation = t.router.state.navigation;
      expect(navigation.state).toBe("idle");
      expect(navigation.formData).toBeUndefined();
      expect(navigation.location).toBeUndefined();
    });

    it("action submission + redirect", async () => {
      let t = initializeTmTest();

      let A = await t.navigate("/foo", {
        formMethod: "post",
        formData: createFormData({ gosh: "dang" }),
      });
      let B = await A.actions.foo.redirect("/bar");

      let navigation = t.router.state.navigation;
      expect(navigation.state).toBe("loading");
      expect(
        // @ts-expect-error
        new URLSearchParams(navigation.formData).toString()
      ).toBe("gosh=dang");
      expect(navigation.formMethod).toBe("post");
      expect(navigation.location).toMatchObject({
        pathname: "/bar",
        search: "",
        hash: "",
      });

      await B.loaders.bar.resolve("B");
      navigation = t.router.state.navigation;
      expect(navigation.state).toBe("loading");

      await B.loaders.root.resolve("C");
      navigation = t.router.state.navigation;
      expect(navigation.state).toBe("idle");
      expect(navigation.formData).toBeUndefined();
      expect(navigation.location).toBeUndefined();
    });

    it("loader submission", async () => {
      let t = initializeTmTest();
      let A = await t.navigate("/foo", {
        formData: createFormData({ gosh: "dang" }),
      });
      let navigation = t.router.state.navigation;
      expect(navigation.state).toBe("loading");
      expect(navigation.formData).toBeUndefined();
      expect(navigation.formMethod).toBeUndefined();
      expect(navigation.formEncType).toBeUndefined();
      expect(navigation.location).toMatchObject({
        pathname: "/foo",
        search: "?gosh=dang",
        hash: "",
      });

      await A.loaders.root.resolve("ROOT");
      await A.loaders.foo.resolve("A");
      navigation = t.router.state.navigation;
      expect(navigation.state).toBe("idle");
      expect(navigation.formData).toBeUndefined();
      expect(navigation.location).toBeUndefined();
    });

    it("loader submission + redirect", async () => {
      let t = initializeTmTest();

      let A = await t.navigate("/foo", {
        formData: createFormData({ gosh: "dang" }),
      });
      await A.loaders.root.resolve("ROOT");
      let B = await A.loaders.foo.redirect("/bar");

      let navigation = t.router.state.navigation;
      expect(navigation.state).toBe("loading");
      expect(navigation.formData).toBeUndefined();
      expect(navigation.formMethod).toBeUndefined();
      expect(navigation.formEncType).toBeUndefined();
      expect(navigation.location?.pathname).toBe("/bar");

      await B.loaders.bar.resolve("B");
      navigation = t.router.state.navigation;
      expect(navigation.state).toBe("idle");
      expect(navigation.formData).toBeUndefined();
      expect(navigation.location).toBeUndefined();
    });
  });

  describe("interruptions", () => {
    describe(`
      A) GET /foo |---X
      B) GET /bar     |---O
    `, () => {
      it("aborts previous load", async () => {
        let t = initializeTmTest();
        let A = await t.navigate("/foo");
        t.navigate("/bar");
        expect(A.loaders.foo.stub.mock.calls.length).toBe(1);
      });
    });

    describe(`
      A) GET  /foo |---X
      B) POST /bar     |---O
    `, () => {
      it("aborts previous load", async () => {
        let t = initializeTmTest();
        let A = await t.navigate("/foo");
        await t.navigate("/bar", {
          formMethod: "post",
          formData: new FormData(),
        });
        expect(A.loaders.foo.signal.aborted).toBe(true);
      });
    });

    describe(`
      A) POST /foo |---X
      B) POST /bar     |---O
    `, () => {
      it("aborts previous action", async () => {
        let t = initializeTmTest();
        let A = await t.navigate("/foo", {
          formMethod: "post",
          formData: new FormData(),
        });
        await t.navigate("/bar", {
          formMethod: "post",
          formData: new FormData(),
        });
        expect(A.actions.foo.signal.aborted).toBe(true);
      });
    });

    describe(`
      A) POST /foo |--|--X
      B) GET  /bar       |---O
    `, () => {
      it("aborts previous action reload", async () => {
        let t = initializeTmTest();
        let A = await t.navigate("/foo", {
          formMethod: "post",
          formData: new FormData(),
        });
        await A.actions.foo.resolve("A ACTION");
        await t.navigate("/bar");
        expect(A.loaders.foo.signal.aborted).toBe(true);
      });
    });

    describe(`
      A) POST /foo |--|--X
      B) POST /bar       |---O
    `, () => {
      it("aborts previous action reload", async () => {
        let t = initializeTmTest();
        let A = await t.navigate("/foo", {
          formMethod: "post",
          formData: new FormData(),
        });
        await A.actions.foo.resolve("A ACTION");
        await t.navigate("/bar", {
          formMethod: "post",
          formData: new FormData(),
        });
        expect(A.loaders.foo.signal.aborted).toBe(true);
      });
    });

    describe(`
      A) GET /foo |--/bar--X
      B) GET /baz          |---O
    `, () => {
      it("aborts previous action redirect load", async () => {
        let t = initializeTmTest();
        let A = await t.navigate("/foo");
        let AR = await A.loaders.foo.redirect("/bar");
        t.navigate("/baz");
        expect(AR.loaders.bar.stub.mock.calls.length).toBe(1);
      });
    });

    describe(`
      A) POST /foo |--/bar--X
      B) GET  /baz          |---O
    `, () => {
      it("aborts previous action redirect load", async () => {
        let t = initializeTmTest();
        let A = await t.navigate("/foo", {
          formMethod: "post",
          formData: new FormData(),
        });
        let AR = await A.actions.foo.redirect("/bar");
        await t.navigate("/baz");
        expect(AR.loaders.bar.signal.aborted).toBe(true);
      });
    });

    describe(`
      A) GET /foo |---X
      B) GET /bar     |---X
      C) GET /baz         |---O
    `, () => {
      it("aborts multiple subsequent loads", async () => {
        let t = initializeTmTest();
        // Start A navigation and immediately interrupt
        let A = await t.navigate("/foo");
        let B = await t.navigate("/bar");
        // resolve A then interrupt B - ensure the A resolution doesn't clear
        // the new pendingNavigationController which is now reflecting B's nav
        await A.loaders.foo.resolve("A");
        let C = await t.navigate("/baz");
        await B.loaders.bar.resolve("B");
        await C.loaders.baz.resolve("C");

        expect(A.loaders.foo.stub.mock.calls.length).toBe(1);
        expect(A.loaders.foo.signal.aborted).toBe(true);

        expect(B.loaders.bar.stub.mock.calls.length).toBe(1);
        expect(B.loaders.bar.signal.aborted).toBe(true);

        expect(C.loaders.baz.stub.mock.calls.length).toBe(1);
        expect(C.loaders.baz.signal.aborted).toBe(false);

        expect(t.router.state.loaderData).toEqual({
          root: "ROOT",
          baz: "C",
        });
      });
    });

    describe(`
      A) POST /foo |---X
      B) POST /bar     |---X
      C) POST /baz         |---O
    `, () => {
      it("aborts previous load", async () => {
        let t = initializeTmTest();
        // Start A navigation and immediately interrupt
        let A = await t.navigate("/foo", {
          formMethod: "post",
          formData: new FormData(),
        });
        let B = await t.navigate("/bar", {
          formMethod: "post",
          formData: new FormData(),
        });
        // resolve A then interrupt B - ensure the A resolution doesn't clear
        // the new pendingNavigationController which is now reflecting B's nav
        await A.actions.foo.resolve("A");
        let C = await t.navigate("/baz", {
          formMethod: "post",
          formData: new FormData(),
        });
        await B.actions.bar.resolve("B");
        await C.actions.baz.resolve("C");

        expect(A.actions.foo.stub.mock.calls.length).toBe(1);
        expect(A.actions.foo.signal.aborted).toBe(true);

        expect(B.actions.bar.stub.mock.calls.length).toBe(1);
        expect(B.actions.bar.signal.aborted).toBe(true);

        expect(C.actions.baz.stub.mock.calls.length).toBe(1);
        expect(C.actions.baz.signal.aborted).toBe(false);

        expect(t.router.state.actionData).toEqual({
          baz: "C",
        });
      });
    });

    describe(`
      A) POST /foo |--X
      B) GET  /bar    |-----O
    `, () => {
      it("forces all loaders to revalidate on interrupted submission", async () => {
        let t = initializeTmTest();
        let A = await t.navigate("/foo", {
          formMethod: "post",
          formData: createFormData({ key: "value" }),
        });
        // Interrupting the submission should cause the next load to call all loaders
        let B = await t.navigate("/bar");
        await A.actions.foo.resolve("A ACTION");
        await B.loaders.root.resolve("ROOT*");
        await B.loaders.bar.resolve("BAR");
        expect(t.router.state).toMatchObject({
          navigation: IDLE_NAVIGATION,
          location: { pathname: "/bar" },
          actionData: null,
          loaderData: {
            root: "ROOT*",
            bar: "BAR",
          },
        });
      });
    });

    describe(`
      A) POST /foo |--|--X
      B) GET  /bar       |-----O
    `, () => {
      it("forces all loaders to revalidate on interrupted actionReload", async () => {
        let t = initializeTmTest();
        let A = await t.navigate("/foo", {
          formMethod: "post",
          formData: createFormData({ key: "value" }),
        });
        await A.actions.foo.resolve("A ACTION");
        expect(t.router.state.navigation.state).toBe("loading");
        // Interrupting the actionReload should cause the next load to call all loaders
        let B = await t.navigate("/bar");
        await B.loaders.root.resolve("ROOT*");
        await B.loaders.bar.resolve("BAR");
        expect(t.router.state).toMatchObject({
          navigation: IDLE_NAVIGATION,
          location: { pathname: "/bar" },
          actionData: null,
          loaderData: {
            root: "ROOT*",
            bar: "BAR",
          },
        });
      });

      it("forces all loaders to revalidate on interrupted submissionRedirect", async () => {
        let t = initializeTmTest();
        let A = await t.navigate("/foo", {
          formMethod: "post",
          formData: createFormData({ key: "value" }),
        });
        await A.actions.foo.redirect("/baz");
        expect(t.router.state.navigation.state).toBe("loading");
        // Interrupting the submissionRedirect should cause the next load to call all loaders
        let B = await t.navigate("/bar");
        await B.loaders.root.resolve("ROOT*");
        await B.loaders.bar.resolve("BAR");
        expect(t.router.state).toMatchObject({
          navigation: IDLE_NAVIGATION,
          location: { pathname: "/bar" },
          loaderData: {
            root: "ROOT*",
            bar: "BAR",
          },
        });
      });
    });
  });

  describe("navigation (new)", () => {
    it("navigates through a history stack without data loading", async () => {
      let t = setup({
        routes: [
          {
            id: "index",
            index: true,
          },
          {
            id: "tasks",
            path: "tasks",
          },
          {
            id: "tasksId",
            path: "tasks/:id",
          },
        ],
        initialEntries: ["/"],
      });

      expect(t.router.state).toMatchObject({
        historyAction: "POP",
        location: {
          pathname: "/",
          search: "",
          hash: "",
          state: null,
          key: expect.any(String),
        },
        navigation: IDLE_NAVIGATION,
        loaderData: {},
        matches: [expect.objectContaining({ pathname: "/" })],
      });
      expect(t.history.action).toEqual("POP");
      expect(t.history.location.pathname).toEqual("/");

      await t.navigate("/tasks");
      expect(t.router.state).toMatchObject({
        historyAction: "PUSH",
        location: {
          pathname: "/tasks",
          search: "",
          hash: "",
          state: null,
          key: expect.any(String),
        },
        navigation: IDLE_NAVIGATION,
        loaderData: {},
        matches: [expect.objectContaining({ pathname: "/tasks" })],
      });
      expect(t.history.action).toEqual("PUSH");
      expect(t.history.location.pathname).toEqual("/tasks");

      await t.navigate("/tasks/1", { replace: true });
      expect(t.router.state).toMatchObject({
        historyAction: "REPLACE",
        location: {
          pathname: "/tasks/1",
          search: "",
          hash: "",
          state: null,
          key: expect.any(String),
        },
        navigation: IDLE_NAVIGATION,
        loaderData: {},
        matches: [expect.objectContaining({ pathname: "/tasks/1" })],
      });
      expect(t.history.action).toEqual("REPLACE");
      expect(t.history.location.pathname).toEqual("/tasks/1");

      t.router.navigate(-1);
      await tick();
      expect(t.router.state).toMatchObject({
        historyAction: "POP",
        location: {
          pathname: "/",
          search: "",
          hash: "",
          state: null,
          key: expect.any(String),
        },
        navigation: IDLE_NAVIGATION,
        loaderData: {},
        matches: [expect.objectContaining({ pathname: "/" })],
      });
      expect(t.history.action).toEqual("POP");
      expect(t.history.location.pathname).toEqual("/");

      await t.navigate("/tasks?foo=bar#hash");
      expect(t.router.state).toMatchObject({
        historyAction: "PUSH",
        location: {
          pathname: "/tasks",
          search: "?foo=bar",
          hash: "#hash",
          state: null,
          key: expect.any(String),
        },
        navigation: IDLE_NAVIGATION,
        loaderData: {},
        matches: [expect.objectContaining({ pathname: "/tasks" })],
      });
      expect(t.history.action).toEqual("PUSH");
      expect(t.history.location).toEqual({
        pathname: "/tasks",
        search: "?foo=bar",
        hash: "#hash",
        state: null,
        key: expect.any(String),
      });
    });

    it("navigates through a history stack without data loading (with a basename)", async () => {
      let t = setup({
        basename: "/base/name",
        routes: [
          {
            id: "index",
            index: true,
          },
          {
            id: "tasks",
            path: "tasks",
          },
          {
            id: "tasksId",
            path: "tasks/:id",
          },
        ],
        initialEntries: ["/base/name"],
      });

      expect(t.router.state).toMatchObject({
        location: {
          pathname: "/base/name",
        },
        matches: [{ route: { id: "index" } }],
      });
      expect(t.history.action).toEqual("POP");
      expect(t.history.location.pathname).toEqual("/base/name");

      await t.navigate("/base/name/tasks");
      expect(t.router.state).toMatchObject({
        location: {
          pathname: "/base/name/tasks",
        },
        matches: [{ route: { id: "tasks" } }],
      });
      expect(t.history.action).toEqual("PUSH");
      expect(t.history.location.pathname).toEqual("/base/name/tasks");

      await t.navigate("/base/name/tasks/1");
      expect(t.router.state).toMatchObject({
        location: {
          pathname: "/base/name/tasks/1",
        },
        matches: [{ route: { id: "tasksId" } }],
      });
      expect(t.history.location.pathname).toEqual("/base/name/tasks/1");
    });

    it("handles 404 routes", () => {
      let t = setup({
        routes: TASK_ROUTES,
        initialEntries: ["/"],
      });
      t.navigate("/junk");
      expect(t.router.state).toMatchObject({
        location: {
          pathname: "/junk",
        },
        navigation: IDLE_NAVIGATION,
        loaderData: {},
        errors: {
          root: new ErrorResponse(
            404,
            "Not Found",
            new Error('No route matches URL "/junk"'),
            true
          ),
        },
      });
    });

    it("converts formData to URLSearchParams for unspecified formMethod", async () => {
      let t = setup({
        routes: TASK_ROUTES,
        initialEntries: ["/"],
      });
      await t.navigate("/tasks", {
        formData: createFormData({ key: "value" }),
      });
      expect(t.router.state.navigation.state).toBe("loading");
      expect(t.router.state.navigation.location).toMatchObject({
        pathname: "/tasks",
        search: "?key=value",
      });
      expect(t.router.state.navigation.formMethod).toBeUndefined();
      expect(t.router.state.navigation.formData).toBeUndefined();
    });

    it("converts formData to URLSearchParams for formMethod=get", async () => {
      let t = setup({
        routes: TASK_ROUTES,
        initialEntries: ["/"],
      });
      await t.navigate("/tasks", {
        formMethod: "get",
        formData: createFormData({ key: "value" }),
      });
      expect(t.router.state.navigation.state).toBe("loading");
      expect(t.router.state.navigation.location).toMatchObject({
        pathname: "/tasks",
        search: "?key=value",
      });
      expect(t.router.state.navigation.formMethod).toBeUndefined();
      expect(t.router.state.navigation.formData).toBeUndefined();
    });

    it("does not preserve existing 'action' URLSearchParams for formMethod='get'", async () => {
      let t = setup({
        routes: TASK_ROUTES,
        initialEntries: ["/"],
      });
      await t.navigate("/tasks?key=1", {
        formMethod: "get",
        formData: createFormData({ key: "2" }),
      });
      expect(t.router.state.navigation.state).toBe("loading");
      expect(t.router.state.navigation.location).toMatchObject({
        pathname: "/tasks",
        search: "?key=2",
      });
      expect(t.router.state.navigation.formMethod).toBeUndefined();
      expect(t.router.state.navigation.formData).toBeUndefined();
    });

    it("preserves existing 'action' URLSearchParams for formMethod='post'", async () => {
      let t = setup({
        routes: TASK_ROUTES,
        initialEntries: ["/"],
      });
      await t.navigate("/tasks?key=1", {
        formMethod: "post",
        formData: createFormData({ key: "2" }),
      });
      expect(t.router.state.navigation.state).toBe("submitting");
      expect(t.router.state.navigation.location).toMatchObject({
        pathname: "/tasks",
        search: "?key=1",
      });
      expect(t.router.state.navigation.formMethod).toBe("post");
      expect(t.router.state.navigation.formData).toEqual(
        createFormData({ key: "2" })
      );
    });

    it("returns a 400 error if binary data is attempted to be submitted using formMethod=GET", async () => {
      let t = setup({
        routes: TASK_ROUTES,
        initialEntries: ["/"],
        hydrationData: {
          loaderData: {
            root: "ROOT DATA",
            index: "INDEX DATA",
          },
        },
      });

      let formData = new FormData();
      formData.append(
        "blob",
        new Blob(["<h1>Some html file contents</h1>"], {
          type: "text/html",
        })
      );

      await t.navigate("/tasks", {
        formMethod: "get",
        formData: formData,
      });
      expect(t.router.state.navigation.state).toBe("idle");
      expect(t.router.state.location).toMatchObject({
        pathname: "/tasks",
        search: "",
      });
      expect(t.router.state.errors).toEqual({
        tasks: new ErrorResponse(
          400,
          "Bad Request",
          new Error("Cannot submit binary form data using GET"),
          true
        ),
      });
    });

    it("returns a 405 error if attempting to submit with method=HEAD", async () => {
      let t = setup({
        routes: TASK_ROUTES,
        initialEntries: ["/"],
        hydrationData: {
          loaderData: {
            root: "ROOT DATA",
            index: "INDEX DATA",
          },
        },
      });

      let formData = new FormData();
      formData.append(
        "blob",
        new Blob(["<h1>Some html file contents</h1>"], {
          type: "text/html",
        })
      );

      await t.navigate("/tasks", {
        // @ts-expect-error
        formMethod: "head",
        formData: formData,
      });
      expect(t.router.state.navigation.state).toBe("idle");
      expect(t.router.state.location).toMatchObject({
        pathname: "/tasks",
        search: "",
      });
      expect(t.router.state.errors).toEqual({
        tasks: new ErrorResponse(
          405,
          "Method Not Allowed",
          new Error('Invalid request method "HEAD"'),
          true
        ),
      });
    });

    it("returns a 405 error if attempting to submit with method=OPTIONS", async () => {
      let t = setup({
        routes: TASK_ROUTES,
        initialEntries: ["/"],
        hydrationData: {
          loaderData: {
            root: "ROOT DATA",
            index: "INDEX DATA",
          },
        },
      });

      let formData = new FormData();
      formData.append(
        "blob",
        new Blob(["<h1>Some html file contents</h1>"], {
          type: "text/html",
        })
      );

      await t.navigate("/tasks", {
        // @ts-expect-error
        formMethod: "options",
        formData: formData,
      });
      expect(t.router.state.navigation.state).toBe("idle");
      expect(t.router.state.location).toMatchObject({
        pathname: "/tasks",
        search: "",
      });
      expect(t.router.state.errors).toEqual({
        tasks: new ErrorResponse(
          405,
          "Method Not Allowed",
          new Error('Invalid request method "OPTIONS"'),
          true
        ),
      });
    });

    it("runs loaders above the boundary for 400 errors if binary data is attempted to be submitted using formMethod=GET", async () => {
      let t = setup({
        routes: [
          {
            id: "index",
            index: true,
          },
          {
            id: "parent",
            path: "parent",
            loader: true,
            children: [
              {
                id: "child",
                path: "child",
                loader: true,
                hasErrorBoundary: true,
              },
            ],
          },
        ],
        initialEntries: ["/"],
      });

      let formData = new FormData();
      formData.append(
        "blob",
        new Blob(["<h1>Some html file contents</h1>"], {
          type: "text/html",
        })
      );

      let A = await t.navigate("/parent/child", {
        formMethod: "get",
        formData: formData,
      });
      expect(t.router.state.navigation.state).toBe("loading");
      expect(t.router.state.errors).toEqual(null);

      await A.loaders.parent.resolve("PARENT");
      expect(A.loaders.child.stub).not.toHaveBeenCalled();
      expect(t.router.state.navigation.state).toBe("idle");
      expect(t.router.state.loaderData).toEqual({
        parent: "PARENT",
      });
      expect(t.router.state.errors).toEqual({
        child: new ErrorResponse(
          400,
          "Bad Request",
          new Error("Cannot submit binary form data using GET"),
          true
        ),
      });
    });
  });

  describe("data loading (new)", () => {
    it("marks as initialized immediately when no loaders are present", async () => {
      let t = setup({
        routes: [
          {
            id: "root",
            path: "/",
          },
        ],
        initialEntries: ["/"],
      });

      expect(console.warn).not.toHaveBeenCalled();
      expect(t.router.state).toMatchObject({
        historyAction: "POP",
        location: {
          pathname: "/",
        },
        initialized: true,
        navigation: IDLE_NAVIGATION,
        loaderData: {},
      });
    });

    it("hydrates initial data", async () => {
      let t = setup({
        routes: TASK_ROUTES,
        initialEntries: ["/"],
        hydrationData: {
          loaderData: {
            root: "ROOT DATA",
            index: "INDEX DATA",
          },
        },
      });

      expect(console.warn).not.toHaveBeenCalled();
      expect(t.router.state).toMatchObject({
        historyAction: "POP",
        location: {
          pathname: "/",
        },
        initialized: true,
        navigation: IDLE_NAVIGATION,
        loaderData: {
          root: "ROOT DATA",
          index: "INDEX DATA",
        },
      });
    });

    it("kicks off initial data load if no hydration data is provided", async () => {
      let parentDfd = createDeferred();
      let parentSpy = jest.fn(() => parentDfd.promise);
      let childDfd = createDeferred();
      let childSpy = jest.fn(() => childDfd.promise);
      let router = createRouter({
        history: createMemoryHistory({ initialEntries: ["/child"] }),
        routes: [
          {
            path: "/",
            loader: parentSpy,
            children: [
              {
                path: "child",
                loader: childSpy,
              },
            ],
          },
        ],
      });
      router.initialize();

      expect(console.warn).not.toHaveBeenCalled();
      expect(parentSpy.mock.calls.length).toBe(1);
      expect(childSpy.mock.calls.length).toBe(1);
      expect(router.state).toMatchObject({
        historyAction: "POP",
        location: expect.objectContaining({ pathname: "/child" }),
        initialized: false,
        navigation: {
          state: "loading",
          location: { pathname: "/child" },
        },
      });
      expect(router.state.loaderData).toEqual({});

      await parentDfd.resolve("PARENT DATA");
      expect(router.state).toMatchObject({
        historyAction: "POP",
        location: expect.objectContaining({ pathname: "/child" }),
        initialized: false,
        navigation: {
          state: "loading",
          location: { pathname: "/child" },
        },
      });
      expect(router.state.loaderData).toEqual({});

      await childDfd.resolve("CHILD DATA");
      expect(router.state).toMatchObject({
        historyAction: "POP",
        location: expect.objectContaining({ pathname: "/child" }),
        initialized: true,
        navigation: IDLE_NAVIGATION,
        loaderData: {
          "0": "PARENT DATA",
          "0-0": "CHILD DATA",
        },
      });

      router.dispose();
    });

    // This is needed because we can't detect valid "I have a loader" routes
    // in Remix since all routes have a loader to fetch JS bundles but may not
    // actually provide any loaderData
    it("treats partial hydration data as initialized", async () => {
      let parentSpy = jest.fn();
      let childSpy = jest.fn();
      let router = createRouter({
        history: createMemoryHistory({ initialEntries: ["/child"] }),
        routes: [
          {
            path: "/",
            loader: parentSpy,
            children: [
              {
                path: "child",
                loader: childSpy,
              },
            ],
          },
        ],
        hydrationData: {
          loaderData: {
            "0": "PARENT DATA",
          },
        },
      });
      router.initialize();

      expect(parentSpy.mock.calls.length).toBe(0);
      expect(childSpy.mock.calls.length).toBe(0);
      expect(router.state).toMatchObject({
        historyAction: "POP",
        location: expect.objectContaining({ pathname: "/child" }),
        initialized: true,
        navigation: IDLE_NAVIGATION,
      });
      expect(router.state.loaderData).toEqual({
        "0": "PARENT DATA",
      });

      router.dispose();
    });

    it("does not kick off initial data load due to partial hydration if errors exist", async () => {
      let parentDfd = createDeferred();
      let parentSpy = jest.fn(() => parentDfd.promise);
      let childDfd = createDeferred();
      let childSpy = jest.fn(() => childDfd.promise);
      let router = createRouter({
        history: createMemoryHistory({ initialEntries: ["/child"] }),
        routes: [
          {
            path: "/",
            loader: parentSpy,
            children: [
              {
                path: "child",
                loader: childSpy,
              },
            ],
          },
        ],
        hydrationData: {
          errors: {
            "0": "PARENT ERROR",
          },
          loaderData: {
            "0-0": "CHILD_DATA",
          },
        },
      });
      router.initialize();

      expect(console.warn).not.toHaveBeenCalled();
      expect(parentSpy).not.toHaveBeenCalled();
      expect(childSpy).not.toHaveBeenCalled();
      expect(router.state).toMatchObject({
        historyAction: "POP",
        location: expect.objectContaining({ pathname: "/child" }),
        initialized: true,
        navigation: IDLE_NAVIGATION,
        errors: {
          "0": "PARENT ERROR",
        },
        loaderData: {
          "0-0": "CHILD_DATA",
        },
      });

      router.dispose();
    });

    it("handles interruptions of initial data load", async () => {
      let parentDfd = createDeferred();
      let parentSpy = jest.fn(() => parentDfd.promise);
      let childDfd = createDeferred();
      let childSpy = jest.fn(() => childDfd.promise);
      let child2Dfd = createDeferred();
      let child2Spy = jest.fn(() => child2Dfd.promise);
      let router = createRouter({
        history: createMemoryHistory({ initialEntries: ["/child"] }),
        routes: [
          {
            path: "/",
            loader: parentSpy,
            children: [
              {
                path: "child",
                loader: childSpy,
              },
              {
                path: "child2",
                loader: child2Spy,
              },
            ],
          },
        ],
      });
      router.initialize();

      expect(console.warn).not.toHaveBeenCalled();
      expect(parentSpy.mock.calls.length).toBe(1);
      expect(childSpy.mock.calls.length).toBe(1);
      expect(router.state).toMatchObject({
        historyAction: "POP",
        location: expect.objectContaining({ pathname: "/child" }),
        initialized: false,
        navigation: {
          state: "loading",
          location: { pathname: "/child" },
        },
      });
      expect(router.state.loaderData).toEqual({});

      await parentDfd.resolve("PARENT DATA");
      expect(router.state).toMatchObject({
        historyAction: "POP",
        location: expect.objectContaining({ pathname: "/child" }),
        initialized: false,
        navigation: {
          state: "loading",
          location: { pathname: "/child" },
        },
      });
      expect(router.state.loaderData).toEqual({});

      router.navigate("/child2");
      await childDfd.resolve("CHILD DATA");
      expect(router.state).toMatchObject({
        historyAction: "POP",
        location: expect.objectContaining({ pathname: "/child" }),
        initialized: false,
        navigation: {
          state: "loading",
          location: { pathname: "/child2" },
        },
      });
      expect(router.state.loaderData).toEqual({});

      await child2Dfd.resolve("CHILD2 DATA");
      expect(router.state).toMatchObject({
        historyAction: "PUSH",
        location: expect.objectContaining({ pathname: "/child2" }),
        initialized: true,
        navigation: IDLE_NAVIGATION,
        loaderData: {
          "0": "PARENT DATA",
          "0-1": "CHILD2 DATA",
        },
      });

      router.dispose();
    });

    it("handles errors in initial data load", async () => {
      let router = createRouter({
        history: createMemoryHistory({ initialEntries: ["/child"] }),
        routes: [
          {
            path: "/",
            loader: () => Promise.reject("Kaboom!"),
            children: [
              {
                path: "child",
                loader: () => Promise.resolve("child"),
              },
            ],
          },
        ],
      });
      router.initialize();

      await tick();
      expect(router.state).toMatchObject({
        historyAction: "POP",
        location: expect.objectContaining({ pathname: "/child" }),
        initialized: true,
        navigation: IDLE_NAVIGATION,
        loaderData: {
          "0-0": "child",
        },
        errors: {
          "0": "Kaboom!",
        },
      });

      router.dispose();
    });

    it("executes loaders on push navigations", async () => {
      let t = setup({
        routes: TASK_ROUTES,
        initialEntries: ["/"],
        hydrationData: {
          loaderData: {
            root: "ROOT_DATA",
            index: "INDEX_DATA",
          },
        },
      });

      let nav1 = await t.navigate("/tasks");
      expect(t.router.state).toMatchObject({
        historyAction: "POP",
        location: {
          pathname: "/",
        },
        navigation: {
          location: {
            pathname: "/tasks",
          },
          state: "loading",
        },
        loaderData: {
          root: "ROOT_DATA",
          index: "INDEX_DATA",
        },
      });
      expect(t.history.action).toEqual("POP");
      expect(t.history.location.pathname).toEqual("/");

      await nav1.loaders.tasks.resolve("TASKS_DATA");
      expect(t.router.state).toMatchObject({
        historyAction: "PUSH",
        location: {
          pathname: "/tasks",
        },
        navigation: IDLE_NAVIGATION,
        loaderData: {
          root: "ROOT_DATA",
          tasks: "TASKS_DATA",
        },
      });
      expect(t.history.action).toEqual("PUSH");
      expect(t.history.location.pathname).toEqual("/tasks");

      let nav2 = await t.navigate("/tasks/1");
      await nav2.loaders.tasksId.resolve("TASKS_ID_DATA");
      expect(t.router.state).toMatchObject({
        historyAction: "PUSH",
        location: {
          pathname: "/tasks/1",
        },
        navigation: IDLE_NAVIGATION,
        loaderData: {
          root: "ROOT_DATA",
          tasksId: "TASKS_ID_DATA",
        },
      });
      expect(t.history.action).toEqual("PUSH");
      expect(t.history.location.pathname).toEqual("/tasks/1");
    });

    it("executes loaders on replace navigations", async () => {
      let t = setup({
        routes: TASK_ROUTES,
        initialEntries: ["/"],
        hydrationData: {
          loaderData: {
            root: "ROOT_DATA",
            index: "INDEX_DATA",
          },
        },
      });

      let nav = await t.navigate("/tasks", { replace: true });
      expect(t.router.state).toMatchObject({
        historyAction: "POP",
        location: {
          pathname: "/",
        },
        navigation: {
          location: {
            pathname: "/tasks",
          },
          state: "loading",
        },
        loaderData: {
          root: "ROOT_DATA",
          index: "INDEX_DATA",
        },
      });
      expect(t.history.action).toEqual("POP");
      expect(t.history.location.pathname).toEqual("/");

      await nav.loaders.tasks.resolve("TASKS_DATA");
      expect(t.router.state).toMatchObject({
        historyAction: "REPLACE",
        location: {
          pathname: "/tasks",
        },
        navigation: IDLE_NAVIGATION,
        loaderData: {
          root: "ROOT_DATA",
          tasks: "TASKS_DATA",
        },
      });
      expect(t.history.action).toEqual("REPLACE");
      expect(t.history.location.pathname).toEqual("/tasks");
    });

    it("executes loaders on go navigations", async () => {
      let t = setup({
        routes: TASK_ROUTES,
        initialEntries: ["/", "/tasks"],
        initialIndex: 0,
        hydrationData: {
          loaderData: {
            root: "ROOT_DATA",
            index: "INDEX_DATA",
          },
        },
      });

      // pop forward to /tasks
      let nav2 = await t.navigate(1);
      expect(t.router.state).toMatchObject({
        historyAction: "POP",
        location: {
          pathname: "/",
        },
        navigation: {
          location: {
            pathname: "/tasks",
          },
          state: "loading",
        },
        loaderData: {
          root: "ROOT_DATA",
          index: "INDEX_DATA",
        },
      });
      expect(t.history.action).toEqual("POP");
      expect(t.history.location.pathname).toEqual("/tasks");

      await nav2.loaders.tasks.resolve("TASKS_DATA");
      expect(t.router.state).toMatchObject({
        historyAction: "POP",
        location: {
          pathname: "/tasks",
        },
        navigation: IDLE_NAVIGATION,
        loaderData: {
          root: "ROOT_DATA",
          tasks: "TASKS_DATA",
        },
      });
      expect(t.history.action).toEqual("POP");
      expect(t.history.location.pathname).toEqual("/tasks");
    });

    it("persists location keys throughout navigations", async () => {
      let t = setup({
        routes: TASK_ROUTES,
        initialEntries: ["/"],
        hydrationData: {
          loaderData: {
            root: "ROOT_DATA",
            index: "INDEX_DATA",
          },
        },
      });

      expect(t.router.state.location.key).toBe("default");

      let A = await t.navigate("/tasks");
      let navigationKey = t.router.state.navigation.location?.key;
      expect(t.router.state.location.key).toBe("default");
      expect(t.router.state.navigation.state).toBe("loading");
      expect(navigationKey).not.toBe("default");
      expect(Number(navigationKey?.length) > 0).toBe(true);

      await A.loaders.tasks.resolve("TASKS");
      expect(t.router.state.navigation.state).toBe("idle");

      // Make sure we keep the same location.key throughout the navigation and
      // history isn't creating a new one in history.push
      expect(t.router.state.location.key).toBe(navigationKey);
      expect(t.history.location.key).toBe(navigationKey);
    });

    it("sends proper arguments to loaders", async () => {
      let t = setup({
        routes: TASK_ROUTES,
        initialEntries: ["/"],
        hydrationData: {
          loaderData: {
            root: "ROOT_DATA",
          },
        },
      });

      let nav = await t.navigate("/tasks");
      expect(nav.loaders.tasks.stub).toHaveBeenCalledWith({
        params: {},
        request: new Request("http://localhost/tasks", {
          signal: nav.loaders.tasks.stub.mock.calls[0][0].request.signal,
        }),
      });

      let nav2 = await t.navigate("/tasks/1");
      expect(nav2.loaders.tasksId.stub).toHaveBeenCalledWith({
        params: { id: "1" },
        request: new Request("http://localhost/tasks/1", {
          signal: nav2.loaders.tasksId.stub.mock.calls[0][0].request.signal,
        }),
      });

      let nav3 = await t.navigate("/tasks?foo=bar#hash");
      expect(nav3.loaders.tasks.stub).toHaveBeenCalledWith({
        params: {},
        request: new Request("http://localhost/tasks?foo=bar", {
          signal: nav3.loaders.tasks.stub.mock.calls[0][0].request.signal,
        }),
      });
    });

    it("handles errors thrown from loaders", async () => {
      let t = setup({
        routes: TASK_ROUTES,
        initialEntries: ["/"],
        hydrationData: {
          loaderData: {
            root: "ROOT_DATA",
            index: "INDEX_DATA",
          },
        },
      });

      // Throw from tasks, handled by tasks
      let nav = await t.navigate("/tasks");
      await nav.loaders.tasks.reject("TASKS_ERROR");
      expect(t.router.state.navigation).toEqual(IDLE_NAVIGATION);
      expect(t.router.state.loaderData).toEqual({
        root: "ROOT_DATA",
      });
      expect(t.router.state.errors).toEqual({
        tasks: "TASKS_ERROR",
      });

      // Throw from index, handled by root
      let nav2 = await t.navigate("/");
      await nav2.loaders.index.reject("INDEX_ERROR");
      expect(t.router.state.navigation).toEqual(IDLE_NAVIGATION);
      expect(t.router.state.loaderData).toEqual({
        root: "ROOT_DATA",
      });
      expect(t.router.state.errors).toEqual({
        root: "INDEX_ERROR",
      });
    });

    it("re-runs loaders on post-error navigations", async () => {
      let t = setup({
        routes: TASK_ROUTES,
        initialEntries: ["/"],
        hydrationData: {
          errors: {
            root: "ROOT_ERROR",
          },
        },
      });

      // If a route has an error, we should call the loader if that route is
      // re-used on a navigation
      let nav = await t.navigate("/tasks");
      await nav.loaders.tasks.resolve("TASKS_DATA");
      expect(t.router.state.navigation.state).toEqual("loading");
      expect(t.router.state.loaderData).toEqual({});
      expect(t.router.state.errors).toEqual({
        root: "ROOT_ERROR",
      });

      await nav.loaders.root.resolve("ROOT_DATA");
      expect(t.router.state.navigation).toEqual(IDLE_NAVIGATION);
      expect(t.router.state.loaderData).toEqual({
        root: "ROOT_DATA",
        tasks: "TASKS_DATA",
      });
      expect(t.router.state.errors).toBe(null);
    });

    it("handles interruptions during navigations", async () => {
      let t = setup({
        routes: TASK_ROUTES,
        initialEntries: ["/"],
        hydrationData: {
          loaderData: {
            root: "ROOT_DATA",
            index: "INDEX_DATA",
          },
        },
      });

      let historySpy = jest.spyOn(t.history, "push");

      let nav = await t.navigate("/tasks");
      expect(t.router.state.navigation.state).toEqual("loading");
      expect(t.router.state.location.pathname).toEqual("/");
      expect(nav.loaders.tasks.signal.aborted).toBe(false);
      expect(t.history.action).toEqual("POP");
      expect(t.history.location.pathname).toEqual("/");

      // Interrupt and confirm prior loader was aborted
      let nav2 = await t.navigate("/tasks/1");
      expect(t.router.state.navigation.state).toEqual("loading");
      expect(t.router.state.location.pathname).toEqual("/");
      expect(nav.loaders.tasks.signal.aborted).toBe(true);
      expect(t.history.action).toEqual("POP");
      expect(t.history.location.pathname).toEqual("/");

      // Complete second navigation
      await nav2.loaders.tasksId.resolve("TASKS_ID_DATA");
      expect(t.router.state.navigation).toEqual(IDLE_NAVIGATION);
      expect(t.router.state.location.pathname).toEqual("/tasks/1");
      expect(t.history.location.pathname).toEqual("/tasks/1");
      expect(t.router.state.loaderData).toEqual({
        root: "ROOT_DATA",
        tasksId: "TASKS_ID_DATA",
      });
      expect(t.history.action).toEqual("PUSH");
      expect(t.history.location.pathname).toEqual("/tasks/1");

      // Resolve first navigation - should no-op
      await nav.loaders.tasks.resolve("TASKS_DATA");
      expect(t.router.state.navigation).toEqual(IDLE_NAVIGATION);
      expect(t.router.state.location.pathname).toEqual("/tasks/1");
      expect(t.history.location.pathname).toEqual("/tasks/1");
      expect(t.router.state.loaderData).toEqual({
        root: "ROOT_DATA",
        tasksId: "TASKS_ID_DATA",
      });
      expect(t.history.action).toEqual("PUSH");
      expect(t.history.location.pathname).toEqual("/tasks/1");

      expect(historySpy.mock.calls).toEqual([
        [
          expect.objectContaining({
            pathname: "/tasks/1",
          }),
          null,
        ],
      ]);
    });

    it("handles redirects thrown from loaders", async () => {
      let t = setup({
        routes: TASK_ROUTES,
        initialEntries: ["/"],
        hydrationData: {
          loaderData: {
            root: "ROOT_DATA",
            index: "INDEX_DATA",
          },
        },
      });

      let nav1 = await t.navigate("/tasks");
      expect(t.router.state).toMatchObject({
        historyAction: "POP",
        location: {
          pathname: "/",
        },
        navigation: {
          location: {
            pathname: "/tasks",
          },
          state: "loading",
        },
        loaderData: {
          root: "ROOT_DATA",
        },
        errors: null,
      });
      expect(t.history.action).toEqual("POP");
      expect(t.history.location.pathname).toEqual("/");

      let nav2 = await nav1.loaders.tasks.redirect("/tasks/1");

      // Should not abort if it redirected
      expect(nav1.loaders.tasks.signal.aborted).toBe(false);
      expect(t.router.state).toMatchObject({
        historyAction: "POP",
        location: {
          pathname: "/",
        },
        navigation: {
          location: {
            pathname: "/tasks/1",
          },
          state: "loading",
        },
        loaderData: {
          root: "ROOT_DATA",
        },
        errors: null,
      });
      expect(t.history.action).toEqual("POP");
      expect(t.history.location.pathname).toEqual("/");

      await nav2.loaders.tasksId.resolve("TASKS_ID_DATA");
      expect(t.router.state).toMatchObject({
        historyAction: "PUSH",
        location: {
          pathname: "/tasks/1",
        },
        navigation: IDLE_NAVIGATION,
        loaderData: {
          root: "ROOT_DATA",
          tasksId: "TASKS_ID_DATA",
        },
        errors: null,
      });
      expect(t.history.action).toEqual("PUSH");
      expect(t.history.location.pathname).toEqual("/tasks/1");
    });

    it("handles redirects returned from loaders", async () => {
      let t = setup({
        routes: TASK_ROUTES,
        initialEntries: ["/"],
        hydrationData: {
          loaderData: {
            root: "ROOT_DATA",
            index: "INDEX_DATA",
          },
        },
      });

      let nav1 = await t.navigate("/tasks");
      expect(t.router.state).toMatchObject({
        historyAction: "POP",
        location: {
          pathname: "/",
        },
        navigation: {
          location: {
            pathname: "/tasks",
          },
          state: "loading",
        },
        loaderData: {
          root: "ROOT_DATA",
        },
        errors: null,
      });
      expect(t.history.action).toEqual("POP");
      expect(t.history.location.pathname).toEqual("/");

      let nav2 = await nav1.loaders.tasks.redirectReturn("/tasks/1");

      // Should not abort if it redirected
      expect(nav1.loaders.tasks.signal.aborted).toBe(false);
      expect(t.router.state).toMatchObject({
        historyAction: "POP",
        location: {
          pathname: "/",
        },
        navigation: {
          location: {
            pathname: "/tasks/1",
          },
          state: "loading",
        },
        loaderData: {
          root: "ROOT_DATA",
        },
        errors: null,
      });
      expect(t.history.action).toEqual("POP");
      expect(t.history.location.pathname).toEqual("/");

      await nav2.loaders.tasksId.resolve("TASKS_ID_DATA");
      expect(t.router.state).toMatchObject({
        historyAction: "PUSH",
        location: {
          pathname: "/tasks/1",
        },
        navigation: IDLE_NAVIGATION,
        loaderData: {
          root: "ROOT_DATA",
          tasksId: "TASKS_ID_DATA",
        },
        errors: null,
      });
      expect(t.history.action).toEqual("PUSH");
      expect(t.history.location.pathname).toEqual("/tasks/1");
    });

    it("handles thrown non-redirect Responses as ErrorResponse's (text)", async () => {
      let t = setup({
        routes: TASK_ROUTES,
        initialEntries: ["/"],
        hydrationData: {
          loaderData: {
            root: "ROOT_DATA",
            index: "INDEX_DATA",
          },
        },
      });

      // Throw from tasks, handled by tasks
      let nav = await t.navigate("/tasks");
      await nav.loaders.tasks.reject(
        new Response("broken", { status: 400, statusText: "Bad Request" })
      );
      expect(t.router.state).toMatchObject({
        navigation: IDLE_NAVIGATION,
        loaderData: {
          root: "ROOT_DATA",
        },
        actionData: null,
        errors: {
          tasks: new ErrorResponse(400, "Bad Request", "broken"),
        },
      });
    });

    it("handles thrown non-redirect Responses as ErrorResponse's (json)", async () => {
      let t = setup({
        routes: TASK_ROUTES,
        initialEntries: ["/"],
        hydrationData: {
          loaderData: {
            root: "ROOT_DATA",
            index: "INDEX_DATA",
          },
        },
      });

      // Throw from tasks, handled by tasks
      let nav = await t.navigate("/tasks");
      await nav.loaders.tasks.reject(
        new Response(JSON.stringify({ key: "value" }), {
          status: 400,
          statusText: "Bad Request",
          headers: {
            "Content-Type": "application/json",
          },
        })
      );
      expect(t.router.state).toMatchObject({
        navigation: IDLE_NAVIGATION,
        loaderData: {
          root: "ROOT_DATA",
        },
        actionData: null,
        errors: {
          tasks: new ErrorResponse(400, "Bad Request", { key: "value" }),
        },
      });
    });

    it("handles thrown non-redirect Responses as ErrorResponse's (json utf8)", async () => {
      let t = setup({
        routes: TASK_ROUTES,
        initialEntries: ["/"],
        hydrationData: {
          loaderData: {
            root: "ROOT_DATA",
            index: "INDEX_DATA",
          },
        },
      });

      // Throw from tasks, handled by tasks
      let nav = await t.navigate("/tasks");
      await nav.loaders.tasks.reject(
        new Response(JSON.stringify({ key: "value" }), {
          status: 400,
          statusText: "Bad Request",
          headers: {
            "Content-Type": "application/json; charset=utf-8",
          },
        })
      );
      expect(t.router.state).toMatchObject({
        navigation: IDLE_NAVIGATION,
        loaderData: {
          root: "ROOT_DATA",
        },
        actionData: null,
        errors: {
          tasks: new ErrorResponse(400, "Bad Request", { key: "value" }),
        },
      });
    });

    it("sends proper arguments to actions", async () => {
      let t = setup({
        routes: TASK_ROUTES,
        initialEntries: ["/"],
        hydrationData: {
          loaderData: {
            root: "ROOT_DATA",
          },
        },
      });

      let nav = await t.navigate("/tasks", {
        formMethod: "post",
        formData: createFormData({ query: "params" }),
      });
      expect(nav.actions.tasks.stub).toHaveBeenCalledWith({
        params: {},
        request: expect.any(Request),
      });

      // Assert request internals, cannot do a deep comparison above since some
      // internals aren't the same on separate creations
      let request = nav.actions.tasks.stub.mock.calls[0][0].request;
      expect(request.method).toBe("POST");
      expect(request.url).toBe("http://localhost/tasks");
      expect(request.headers.get("Content-Type")).toBe(
        "application/x-www-form-urlencoded;charset=UTF-8"
      );
      expect((await request.formData()).get("query")).toBe("params");

      await nav.actions.tasks.resolve("TASKS ACTION");
      let rootLoaderRequest = nav.loaders.root.stub.mock.calls[0][0].request;
      expect(rootLoaderRequest.method).toBe("GET");
      expect(rootLoaderRequest.url).toBe("http://localhost/tasks");

      let tasksLoaderRequest = nav.loaders.tasks.stub.mock.calls[0][0].request;
      expect(tasksLoaderRequest.method).toBe("GET");
      expect(tasksLoaderRequest.url).toBe("http://localhost/tasks");
    });

    it("sends proper arguments to actions (using query string)", async () => {
      let t = setup({
        routes: TASK_ROUTES,
        initialEntries: ["/"],
        hydrationData: {
          loaderData: {
            root: "ROOT_DATA",
          },
        },
      });

      let formData = createFormData({ query: "params" });

      let nav = await t.navigate("/tasks?foo=bar", {
        formMethod: "post",
        formData,
      });
      expect(nav.actions.tasks.stub).toHaveBeenCalledWith({
        params: {},
        request: expect.any(Request),
      });
      // Assert request internals, cannot do a deep comparison above since some
      // internals aren't the same on separate creations
      let request = nav.actions.tasks.stub.mock.calls[0][0].request;
      expect(request.url).toBe("http://localhost/tasks?foo=bar");
      expect(request.method).toBe("POST");
      expect(request.headers.get("Content-Type")).toBe(
        "application/x-www-form-urlencoded;charset=UTF-8"
      );
      expect((await request.formData()).get("query")).toBe("params");
    });

    it("handles multipart/form-data submissions", async () => {
      let t = setup({
        routes: [
          {
            id: "root",
            path: "/",
            action: true,
          },
        ],
        initialEntries: ["/"],
        hydrationData: {
          loaderData: {
            root: "ROOT_DATA",
          },
        },
      });

      let fd = new FormData();
      fd.append("key", "value");
      fd.append("file", new Blob(["1", "2", "3"]), "file.txt");

      let A = await t.navigate("/", {
        formMethod: "post",
        formEncType: "multipart/form-data",
        formData: fd,
      });

      expect(
        A.actions.root.stub.mock.calls[0][0].request.headers.get("Content-Type")
      ).toMatch(
        /^multipart\/form-data; boundary=NodeFetchFormDataBoundary[a-z0-9]+/
      );
    });

    it("races actions and loaders against abort signals", async () => {
      let loaderDfd = createDeferred();
      let actionDfd = createDeferred();
      let router = createRouter({
        routes: [
          {
            index: true,
          },
          {
            path: "foo",
            loader: () => loaderDfd.promise,
            action: () => actionDfd.promise,
          },
          {
            path: "bar",
          },
        ],
        hydrationData: { loaderData: { "0": null } },
        history: createMemoryHistory(),
      });

      expect(router.state.initialized).toBe(true);

      let fooPromise = router.navigate("/foo");
      expect(router.state.navigation.state).toBe("loading");

      let barPromise = router.navigate("/bar");

      // This should resolve _without_ us resolving the loader
      await fooPromise;
      await barPromise;

      expect(router.state.navigation.state).toBe("idle");
      expect(router.state.location.pathname).toBe("/bar");

      let fooPromise2 = router.navigate("/foo", {
        formMethod: "post",
        formData: createFormData({ key: "value" }),
      });
      expect(router.state.navigation.state).toBe("submitting");

      let barPromise2 = router.navigate("/bar");

      // This should resolve _without_ us resolving the action
      await fooPromise2;
      await barPromise2;

      expect(router.state.navigation.state).toBe("idle");
      expect(router.state.location.pathname).toBe("/bar");

      router.dispose();
    });

    it("throws an error if actions/loaders return undefined", async () => {
      let t = setup({
        routes: [
          {
            index: true,
          },
          {
            id: "path",
            path: "/path",
            loader: true,
            action: true,
          },
        ],
      });

      let nav1 = await t.navigate("/path");
      await nav1.loaders.path.resolve(undefined);
      expect(t.router.state).toMatchObject({
        location: {
          pathname: "/path",
        },
        errors: {
          path: new Error(
            'You defined a loader for route "path" but didn\'t return anything ' +
              "from your `loader` function. Please return a value or `null`."
          ),
        },
      });

      await t.navigate("/");
      expect(t.router.state).toMatchObject({
        location: {
          pathname: "/",
        },
        errors: {},
      });

      let nav3 = await t.navigate("/path", {
        formMethod: "post",
        formData: createFormData({}),
      });
      await nav3.actions.path.resolve(undefined);
      expect(t.router.state).toMatchObject({
        location: {
          pathname: "/path",
        },
        errors: {
          path: new Error(
            'You defined an action for route "path" but didn\'t return anything ' +
              "from your `action` function. Please return a value or `null`."
          ),
        },
      });
    });
  });

  describe("redirects", () => {
    let REDIRECT_ROUTES: TestRouteObject[] = [
      {
        id: "root",
        path: "/",
        children: [
          {
            id: "parent",
            path: "parent",
            action: true,
            loader: true,
            children: [
              {
                id: "child",
                path: "child",
                action: true,
                loader: true,
                children: [
                  {
                    id: "index",
                    index: true,
                    action: true,
                    loader: true,
                  },
                ],
              },
            ],
          },
        ],
      },
    ];

    it("applies the basename to redirects returned from loaders", async () => {
      let t = setup({
        routes: REDIRECT_ROUTES,
        basename: "/base/name",
        initialEntries: ["/base/name"],
      });

      let nav1 = await t.navigate("/base/name/parent");

      let nav2 = await nav1.loaders.parent.redirectReturn("/parent/child");
      await nav2.loaders.parent.resolve("PARENT");
      await nav2.loaders.child.resolve("CHILD");
      await nav2.loaders.index.resolve("INDEX");
      expect(t.router.state).toMatchObject({
        historyAction: "PUSH",
        location: {
          pathname: "/base/name/parent/child",
        },
        navigation: IDLE_NAVIGATION,
        loaderData: {
          parent: "PARENT",
          child: "CHILD",
          index: "INDEX",
        },
        errors: null,
      });
      expect(t.history.action).toEqual("PUSH");
      expect(t.history.location.pathname).toEqual("/base/name/parent/child");
    });

    it("supports relative routing in redirects (from parent navigation loader)", async () => {
      let t = setup({ routes: REDIRECT_ROUTES });

      let nav1 = await t.navigate("/parent/child");

      await nav1.loaders.child.resolve("CHILD");
      await nav1.loaders.index.resolve("INDEX");
      await nav1.loaders.parent.redirectReturn("..");
      // No root loader so redirect lands immediately
      expect(t.router.state).toMatchObject({
        location: {
          pathname: "/",
        },
        navigation: IDLE_NAVIGATION,
        loaderData: {},
        errors: null,
      });
    });

    it("supports relative routing in redirects (from child navigation loader)", async () => {
      let t = setup({ routes: REDIRECT_ROUTES });

      let nav1 = await t.navigate("/parent/child");

      await nav1.loaders.parent.resolve("PARENT");
      await nav1.loaders.index.resolve("INDEX");
      let nav2 = await nav1.loaders.child.redirectReturn(
        "..",
        undefined,
        undefined,
        ["parent"]
      );
      await nav2.loaders.parent.resolve("PARENT 2");
      expect(t.router.state).toMatchObject({
        location: {
          pathname: "/parent",
        },
        navigation: IDLE_NAVIGATION,
        loaderData: {
          parent: "PARENT 2",
        },
        errors: null,
      });
    });

    it("supports relative routing in redirects (from index navigation loader)", async () => {
      let t = setup({ routes: REDIRECT_ROUTES });

      let nav1 = await t.navigate("/parent/child");

      await nav1.loaders.parent.resolve("PARENT");
      await nav1.loaders.child.resolve("INDEX");
      let nav2 = await nav1.loaders.index.redirectReturn(
        "..",
        undefined,
        undefined,
        ["parent"]
      );
      await nav2.loaders.parent.resolve("PARENT 2");
      expect(t.router.state).toMatchObject({
        location: {
          pathname: "/parent",
        },
        navigation: IDLE_NAVIGATION,
        loaderData: {
          parent: "PARENT 2",
        },
        errors: null,
      });
    });

    it("supports relative routing in redirects (from parent fetch loader)", async () => {
      let t = setup({ routes: REDIRECT_ROUTES });

      let fetch = await t.fetch("/parent");

      await fetch.loaders.parent.redirectReturn("..");
      // No root loader so redirect lands immediately
      expect(t.router.state).toMatchObject({
        location: {
          pathname: "/",
        },
        navigation: IDLE_NAVIGATION,
        loaderData: {},
        errors: null,
      });
    });

    it("supports relative routing in redirects (from child fetch loader)", async () => {
      let t = setup({ routes: REDIRECT_ROUTES });

      let fetch = await t.fetch("/parent/child");
      let nav = await fetch.loaders.child.redirectReturn(
        "..",
        undefined,
        undefined,
        ["parent"]
      );

      await nav.loaders.parent.resolve("PARENT");
      expect(t.router.state).toMatchObject({
        location: {
          pathname: "/parent",
        },
        navigation: IDLE_NAVIGATION,
        loaderData: {
          parent: "PARENT",
        },
        errors: null,
      });
    });

    it("supports relative routing in redirects (from index fetch loader)", async () => {
      let t = setup({ routes: REDIRECT_ROUTES });

      let fetch = await t.fetch("/parent/child?index");
      let nav = await fetch.loaders.index.redirectReturn(
        "..",
        undefined,
        undefined,
        ["parent"]
      );

      await nav.loaders.parent.resolve("PARENT");
      expect(t.router.state).toMatchObject({
        location: {
          pathname: "/parent",
        },
        navigation: IDLE_NAVIGATION,
        loaderData: {
          parent: "PARENT",
        },
        errors: null,
      });
    });

    it("supports . redirects", async () => {
      let t = setup({ routes: REDIRECT_ROUTES });

      let nav1 = await t.navigate("/parent");

      let nav2 = await nav1.loaders.parent.redirectReturn(
        "./child",
        undefined,
        undefined,
        ["parent", "child", "index"]
      );
      await nav2.loaders.parent.resolve("PARENT");
      await nav2.loaders.child.resolve("CHILD");
      await nav2.loaders.index.resolve("INDEX");
      expect(t.router.state).toMatchObject({
        location: {
          pathname: "/parent/child",
        },
        navigation: IDLE_NAVIGATION,
        loaderData: {
          parent: "PARENT",
          child: "CHILD",
          index: "INDEX",
        },
        errors: null,
      });
    });

    it("supports relative routing in navigation action redirects", async () => {
      let t = setup({ routes: REDIRECT_ROUTES });

      let nav1 = await t.navigate("/parent/child", {
        formMethod: "post",
        formData: createFormData({}),
      });

      let nav2 = await nav1.actions.child.redirectReturn(
        "..",
        undefined,
        undefined,
        ["parent"]
      );
      await nav2.loaders.parent.resolve("PARENT");
      expect(t.router.state).toMatchObject({
        location: {
          pathname: "/parent",
        },
        navigation: IDLE_NAVIGATION,
        loaderData: {
          parent: "PARENT",
        },
        errors: null,
      });
    });

    it("supports relative routing in fetch action redirects", async () => {
      let t = setup({ routes: REDIRECT_ROUTES });

      let nav1 = await t.fetch("/parent/child", {
        formMethod: "post",
        formData: createFormData({}),
      });

      let nav2 = await nav1.actions.child.redirectReturn(
        "..",
        undefined,
        undefined,
        ["parent"]
      );
      await nav2.loaders.parent.resolve("PARENT");
      expect(t.router.state).toMatchObject({
        location: {
          pathname: "/parent",
        },
        navigation: IDLE_NAVIGATION,
        loaderData: {
          parent: "PARENT",
        },
        errors: null,
      });
    });

    it("preserves query and hash in redirects", async () => {
      let t = setup({ routes: REDIRECT_ROUTES });

      let nav1 = await t.navigate("/parent/child", {
        formMethod: "post",
        formData: createFormData({}),
      });

      let nav2 = await nav1.actions.child.redirectReturn(
        "/parent?key=value#hash"
      );
      await nav2.loaders.parent.resolve("PARENT");
      expect(t.router.state).toMatchObject({
        location: {
          pathname: "/parent",
          search: "?key=value",
          hash: "#hash",
        },
        navigation: IDLE_NAVIGATION,
        loaderData: {
          parent: "PARENT",
        },
        errors: null,
      });
    });

    it("preserves query and hash in relative redirects", async () => {
      let t = setup({ routes: REDIRECT_ROUTES });

      let nav1 = await t.navigate("/parent/child", {
        formMethod: "post",
        formData: createFormData({}),
      });

      let nav2 = await nav1.actions.child.redirectReturn(
        "..?key=value#hash",
        undefined,
        undefined,
        ["parent"]
      );
      await nav2.loaders.parent.resolve("PARENT");
      expect(t.router.state).toMatchObject({
        location: {
          pathname: "/parent",
          search: "?key=value",
          hash: "#hash",
        },
        navigation: IDLE_NAVIGATION,
        loaderData: {
          parent: "PARENT",
        },
        errors: null,
      });
    });

    it("processes external redirects if window is present (push)", async () => {
      let urls = [
        "http://remix.run/blog",
        "https://remix.run/blog",
        "//remix.run/blog",
        "app://whatever",
      ];

      for (let url of urls) {
        // This is gross, don't blame me, blame SO :)
        // https://stackoverflow.com/a/60697570
        let oldLocation = window.location;
        const location = new URL(window.location.href) as unknown as Location;
        location.assign = jest.fn();
        location.replace = jest.fn();
        delete (window as any).location;
        window.location = location as unknown as Location;

        let t = setup({ routes: REDIRECT_ROUTES });

        let A = await t.navigate("/parent/child", {
          formMethod: "post",
          formData: createFormData({}),
        });

        await A.actions.child.redirectReturn(url);
        expect(window.location.assign).toHaveBeenCalledWith(url);
        expect(window.location.replace).not.toHaveBeenCalled();

        window.location = oldLocation;
      }
    });

    it("processes external redirects if window is present (replace)", async () => {
      let urls = [
        "http://remix.run/blog",
        "https://remix.run/blog",
        "//remix.run/blog",
        "app://whatever",
      ];

      for (let url of urls) {
        // This is gross, don't blame me, blame SO :)
        // https://stackoverflow.com/a/60697570
        let oldLocation = window.location;
        const location = new URL(window.location.href) as unknown as Location;
        location.assign = jest.fn();
        location.replace = jest.fn();
        delete (window as any).location;
        window.location = location as unknown as Location;

        let t = setup({ routes: REDIRECT_ROUTES });

        let A = await t.navigate("/parent/child", {
          formMethod: "post",
          formData: createFormData({}),
          replace: true,
        });

        await A.actions.child.redirectReturn(url);
        expect(window.location.replace).toHaveBeenCalledWith(url);
        expect(window.location.assign).not.toHaveBeenCalled();

        window.location = oldLocation;
      }
    });

    describe("redirect status code handling", () => {
      it("should not treat 300 as a redirect", async () => {
        let t = setup({ routes: REDIRECT_ROUTES });

        let A = await t.navigate("/parent");
        await A.loaders.parent.redirectReturn("/idk", 300);
        expect(t.router.state).toMatchObject({
          loaderData: {},
          location: {
            pathname: "/parent",
          },
          navigation: {
            state: "idle",
          },
        });
      });

      it("should not preserve the method on 301 redirects", async () => {
        let t = setup({ routes: REDIRECT_ROUTES });

        let A = await t.navigate("/parent/child", {
          formMethod: "post",
          formData: createFormData({ key: "value" }),
        });
        // Triggers a GET redirect
        let B = await A.actions.child.redirectReturn("/parent", 301);
        await B.loaders.parent.resolve("PARENT");
        expect(t.router.state).toMatchObject({
          loaderData: {
            parent: "PARENT",
          },
          location: {
            pathname: "/parent",
          },
          navigation: {
            state: "idle",
          },
        });
      });

      it("should not preserve the method on 302 redirects", async () => {
        let t = setup({ routes: REDIRECT_ROUTES });

        let A = await t.navigate("/parent/child", {
          formMethod: "post",
          formData: createFormData({ key: "value" }),
        });
        // Triggers a GET redirect
        let B = await A.actions.child.redirectReturn("/parent", 302);
        await B.loaders.parent.resolve("PARENT");
        expect(t.router.state).toMatchObject({
          loaderData: {
            parent: "PARENT",
          },
          location: {
            pathname: "/parent",
          },
          navigation: {
            state: "idle",
          },
        });
      });

      it("should not preserve the method on 303 redirects", async () => {
        let t = setup({ routes: REDIRECT_ROUTES });

        let A = await t.navigate("/parent/child", {
          formMethod: "post",
          formData: createFormData({ key: "value" }),
        });
        // Triggers a GET redirect
        let B = await A.actions.child.redirectReturn("/parent", 303);
        await B.loaders.parent.resolve("PARENT");
        expect(t.router.state).toMatchObject({
          loaderData: {
            parent: "PARENT",
          },
          location: {
            pathname: "/parent",
          },
          navigation: {
            state: "idle",
          },
        });
      });

      it("should not treat 304 as a redirect", async () => {
        let t = setup({ routes: REDIRECT_ROUTES });

        let A = await t.navigate("/parent");
        await A.loaders.parent.resolve(new Response(null, { status: 304 }));
        expect(t.router.state).toMatchObject({
          loaderData: {},
          location: {
            pathname: "/parent",
          },
          navigation: {
            state: "idle",
          },
        });
      });

      it("should preserve the method on 307 redirects", async () => {
        let t = setup({ routes: REDIRECT_ROUTES });

        let A = await t.navigate("/parent/child", {
          formMethod: "post",
          formData: createFormData({ key: "value" }),
        });
        // Triggers a POST redirect
        let B = await A.actions.child.redirectReturn("/parent", 307);
        await B.actions.parent.resolve("PARENT ACTION");
        await B.loaders.parent.resolve("PARENT");
        expect(t.router.state).toMatchObject({
          actionData: {
            parent: "PARENT ACTION",
          },
          loaderData: {
            parent: "PARENT",
          },
          location: {
            pathname: "/parent",
          },
          navigation: {
            state: "idle",
          },
        });

        let request = B.actions.parent.stub.mock.calls[0][0].request;
        expect(request.method).toBe("POST");
        let fd = await request.formData();
        expect(Array.from(fd.entries())).toEqual([["key", "value"]]);
      });

      it("should preserve the method on 308 redirects", async () => {
        let t = setup({ routes: REDIRECT_ROUTES });

        let A = await t.navigate("/parent/child", {
          formMethod: "post",
          formData: createFormData({ key: "value" }),
        });
        // Triggers a POST redirect
        let B = await A.actions.child.redirectReturn("/parent", 308);
        await B.actions.parent.resolve("PARENT ACTION");
        await B.loaders.parent.resolve("PARENT");
        expect(t.router.state).toMatchObject({
          actionData: {
            parent: "PARENT ACTION",
          },
          loaderData: {
            parent: "PARENT",
          },
          location: {
            pathname: "/parent",
          },
          navigation: {
            state: "idle",
          },
        });

        let request = B.actions.parent.stub.mock.calls[0][0].request;
        expect(request.method).toBe("POST");
        let fd = await request.formData();
        expect(Array.from(fd.entries())).toEqual([["key", "value"]]);
      });
    });
  });

  describe("scroll restoration", () => {
    it("restores scroll on navigations", async () => {
      let t = setup({
        routes: TASK_ROUTES,
        initialEntries: ["/"],
        hydrationData: {
          loaderData: {
            root: "ROOT_DATA",
            index: "INDEX_DATA",
          },
        },
      });

      expect(t.router.state.restoreScrollPosition).toBe(null);
      expect(t.router.state.preventScrollReset).toBe(false);

      let positions = {};

      // Simulate scrolling to 100 on /
      let activeScrollPosition = 100;
      t.router.enableScrollRestoration(positions, () => activeScrollPosition);

      // No restoration on first click to /tasks
      let nav1 = await t.navigate("/tasks");
      await nav1.loaders.tasks.resolve("TASKS");
      expect(t.router.state.restoreScrollPosition).toBe(null);
      expect(t.router.state.preventScrollReset).toBe(false);

      // Simulate scrolling down on /tasks
      activeScrollPosition = 200;

      // Restore on pop back to /
      let nav2 = await t.navigate(-1);
      expect(t.router.state.restoreScrollPosition).toBe(null);
      await nav2.loaders.index.resolve("INDEX");
      expect(t.router.state.restoreScrollPosition).toBe(100);
      expect(t.router.state.preventScrollReset).toBe(false);

      // Restore on pop forward to /tasks
      let nav3 = await t.navigate(1);
      await nav3.loaders.tasks.resolve("TASKS");
      expect(t.router.state.restoreScrollPosition).toBe(200);
      expect(t.router.state.preventScrollReset).toBe(false);
    });

    it("restores scroll using custom key", async () => {
      let t = setup({
        routes: TASK_ROUTES,
        initialEntries: ["/"],
        hydrationData: {
          loaderData: {
            root: "ROOT_DATA",
            index: "INDEX_DATA",
          },
        },
      });

      expect(t.router.state.restoreScrollPosition).toBe(null);
      expect(t.router.state.preventScrollReset).toBe(false);

      let positions = { "/tasks": 100 };
      let activeScrollPosition = 0;
      t.router.enableScrollRestoration(
        positions,
        () => activeScrollPosition,
        (l) => l.pathname
      );

      let nav1 = await t.navigate("/tasks");
      await nav1.loaders.tasks.resolve("TASKS");
      expect(t.router.state.restoreScrollPosition).toBe(100);
      expect(t.router.state.preventScrollReset).toBe(false);
    });

    it("does not restore scroll on submissions", async () => {
      let t = setup({
        routes: TASK_ROUTES,
        initialEntries: ["/"],
        hydrationData: {
          loaderData: {
            root: "ROOT_DATA",
            index: "INDEX_DATA",
          },
        },
      });

      expect(t.router.state.restoreScrollPosition).toBe(null);
      expect(t.router.state.preventScrollReset).toBe(false);

      let positions = { "/tasks": 100 };
      let activeScrollPosition = 0;
      t.router.enableScrollRestoration(
        positions,
        () => activeScrollPosition,
        (l) => l.pathname
      );

      let nav1 = await t.navigate("/tasks", {
        formMethod: "post",
        formData: createFormData({}),
      });
      await nav1.actions.tasks.resolve("ACTION");
      await nav1.loaders.root.resolve("ROOT");
      await nav1.loaders.tasks.resolve("TASKS");
      expect(t.router.state.restoreScrollPosition).toBe(false);
      expect(t.router.state.preventScrollReset).toBe(false);
    });

    it("does not reset scroll", async () => {
      let t = setup({
        routes: TASK_ROUTES,
        initialEntries: ["/"],
        hydrationData: {
          loaderData: {
            root: "ROOT_DATA",
            index: "INDEX_DATA",
          },
        },
      });

      expect(t.router.state.restoreScrollPosition).toBe(null);
      expect(t.router.state.preventScrollReset).toBe(false);

      let positions = {};
      let activeScrollPosition = 0;
      t.router.enableScrollRestoration(positions, () => activeScrollPosition);

      let nav1 = await t.navigate("/tasks", { preventScrollReset: true });
      await nav1.loaders.tasks.resolve("TASKS");
      expect(t.router.state.restoreScrollPosition).toBe(null);
      expect(t.router.state.preventScrollReset).toBe(true);
    });
  });

  describe("router.revalidate", () => {
    it("handles uninterrupted revalidation in an idle state (from POP)", async () => {
      let t = setup({
        routes: TASK_ROUTES,
        initialEntries: ["/"],
        hydrationData: {
          loaderData: {
            root: "ROOT_DATA",
            index: "INDEX_DATA",
          },
        },
      });

      let key = t.router.state.location.key;
      let R = await t.revalidate();
      expect(t.router.state).toMatchObject({
        historyAction: "POP",
        location: { pathname: "/" },
        navigation: IDLE_NAVIGATION,
        revalidation: "loading",
        loaderData: {
          root: "ROOT_DATA",
          index: "INDEX_DATA",
        },
      });

      await R.loaders.root.resolve("ROOT_DATA*");
      await R.loaders.index.resolve("INDEX_DATA*");
      expect(t.router.state).toMatchObject({
        historyAction: "POP",
        location: { pathname: "/" },
        navigation: IDLE_NAVIGATION,
        revalidation: "idle",
        loaderData: {
          root: "ROOT_DATA*",
          index: "INDEX_DATA*",
        },
      });
      expect(t.router.state.location.key).toBe(key);
      expect(t.history.push).not.toHaveBeenCalled();
      expect(t.history.replace).not.toHaveBeenCalled();
    });

    it("handles uninterrupted revalidation in an idle state (from PUSH)", async () => {
      let t = setup({
        routes: TASK_ROUTES,
        initialEntries: ["/"],
        hydrationData: {
          loaderData: {
            root: "ROOT_DATA",
            index: "INDEX_DATA",
          },
        },
      });

      let N = await t.navigate("/");
      await N.loaders.root.resolve("ROOT_DATA");
      await N.loaders.index.resolve("INDEX_DATA");
      expect(t.router.state).toMatchObject({
        historyAction: "PUSH",
        location: { pathname: "/" },
        navigation: IDLE_NAVIGATION,
        revalidation: "idle",
        loaderData: {
          root: "ROOT_DATA",
          index: "INDEX_DATA",
        },
      });
      // @ts-expect-error
      expect(t.history.push.mock.calls.length).toBe(1);

      let key = t.router.state.location.key;
      let R = await t.revalidate();
      expect(t.router.state).toMatchObject({
        historyAction: "PUSH",
        location: { pathname: "/" },
        navigation: IDLE_NAVIGATION,
        revalidation: "loading",
        loaderData: {
          root: "ROOT_DATA",
          index: "INDEX_DATA",
        },
      });

      await R.loaders.root.resolve("ROOT_DATA*");
      await R.loaders.index.resolve("INDEX_DATA*");
      expect(t.router.state).toMatchObject({
        historyAction: "PUSH",
        location: { pathname: "/" },
        navigation: IDLE_NAVIGATION,
        revalidation: "idle",
        loaderData: {
          root: "ROOT_DATA*",
          index: "INDEX_DATA*",
        },
      });
      expect(t.router.state.location.key).toBe(key);
      // @ts-ignore
      expect(t.history.push.mock.calls.length).toBe(1);
      expect(t.history.replace).not.toHaveBeenCalled();
    });

    it("handles revalidation interrupted by a <Link> navigation", async () => {
      let t = setup({
        routes: TASK_ROUTES,
        initialEntries: ["/"],
        hydrationData: {
          loaderData: {
            root: "ROOT_DATA",
            index: "INDEX_DATA",
          },
        },
      });

      let R = await t.revalidate();
      expect(t.router.state).toMatchObject({
        historyAction: "POP",
        location: { pathname: "/" },
        navigation: IDLE_NAVIGATION,
        revalidation: "loading",
        loaderData: {
          root: "ROOT_DATA",
          index: "INDEX_DATA",
        },
      });

      let N = await t.navigate("/tasks");
      // Revalidation was aborted
      expect(R.loaders.root.signal.aborted).toBe(true);
      expect(R.loaders.index.signal.aborted).toBe(true);
      expect(t.router.state).toMatchObject({
        historyAction: "POP",
        location: { pathname: "/" },
        navigation: {
          state: "loading",
          location: { pathname: "/tasks" },
        },
        revalidation: "loading",
        loaderData: {
          root: "ROOT_DATA",
          index: "INDEX_DATA",
        },
      });

      // Land the revalidation calls - should no-op
      await R.loaders.root.resolve("ROOT_DATA interrupted");
      await R.loaders.index.resolve("INDEX_DATA interrupted");
      expect(t.router.state).toMatchObject({
        historyAction: "POP",
        location: { pathname: "/" },
        navigation: {
          state: "loading",
          location: { pathname: "/tasks" },
        },
        revalidation: "loading",
        loaderData: {
          root: "ROOT_DATA",
          index: "INDEX_DATA",
        },
      });

      // Land the navigation calls - should update state and end the revalidation
      await N.loaders.root.resolve("ROOT_DATA*");
      await N.loaders.tasks.resolve("TASKS_DATA");
      expect(t.router.state).toMatchObject({
        historyAction: "PUSH",
        location: { pathname: "/tasks" },
        navigation: IDLE_NAVIGATION,
        revalidation: "idle",
        loaderData: {
          root: "ROOT_DATA*",
          tasks: "TASKS_DATA",
        },
      });
      expect(t.history.push).toHaveBeenCalledWith(
        t.router.state.location,
        t.router.state.location.state
      );
    });

    it("handles revalidation interrupted by a <Form method=get> navigation", async () => {
      let t = setup({
        routes: TASK_ROUTES,
        initialEntries: ["/"],
        hydrationData: {
          loaderData: {
            root: "ROOT_DATA",
            index: "INDEX_DATA",
          },
        },
      });

      let R = await t.revalidate();
      expect(t.router.state).toMatchObject({
        historyAction: "POP",
        location: { pathname: "/" },
        navigation: IDLE_NAVIGATION,
        revalidation: "loading",
        loaderData: {
          root: "ROOT_DATA",
          index: "INDEX_DATA",
        },
      });

      let N = await t.navigate("/tasks", {
        formMethod: "get",
        formData: createFormData({ key: "value" }),
      });
      expect(t.router.state).toMatchObject({
        historyAction: "POP",
        location: { pathname: "/" },
        navigation: {
          state: "loading",
          location: {
            pathname: "/tasks",
            search: "?key=value",
          },
          formMethod: undefined,
          formData: undefined,
        },
        revalidation: "loading",
        loaderData: {
          root: "ROOT_DATA",
          index: "INDEX_DATA",
        },
      });
      await R.loaders.root.resolve("ROOT_DATA interrupted");
      await R.loaders.index.resolve("INDEX_DATA interrupted");
      await N.loaders.root.resolve("ROOT_DATA*");
      await N.loaders.tasks.resolve("TASKS_DATA");
      expect(t.router.state).toMatchObject({
        historyAction: "PUSH",
        location: { pathname: "/tasks" },
        navigation: IDLE_NAVIGATION,
        revalidation: "idle",
        loaderData: {
          root: "ROOT_DATA*",
          tasks: "TASKS_DATA",
        },
      });
      expect(t.history.push).toHaveBeenCalledWith(
        t.router.state.location,
        t.router.state.location.state
      );
    });

    it("handles revalidation interrupted by a <Form method=post> navigation", async () => {
      let t = setup({
        routes: TASK_ROUTES,
        initialEntries: ["/"],
        hydrationData: {
          loaderData: {
            root: "ROOT_DATA",
            index: "INDEX_DATA",
          },
        },
      });

      let R = await t.revalidate();
      expect(t.router.state).toMatchObject({
        historyAction: "POP",
        location: { pathname: "/" },
        navigation: IDLE_NAVIGATION,
        revalidation: "loading",
        loaderData: {
          root: "ROOT_DATA",
          index: "INDEX_DATA",
        },
      });

      let N = await t.navigate("/tasks", {
        formMethod: "post",
        formData: createFormData({ key: "value" }),
      });
      expect(t.router.state).toMatchObject({
        historyAction: "POP",
        location: { pathname: "/" },
        navigation: {
          state: "submitting",
          location: { pathname: "/tasks" },
        },
        revalidation: "loading",
        loaderData: {
          root: "ROOT_DATA",
          index: "INDEX_DATA",
        },
      });

      // Aborted by the navigation, resolving should no-op
      expect(R.loaders.root.signal.aborted).toBe(true);
      expect(R.loaders.index.signal.aborted).toBe(true);
      await R.loaders.root.resolve("ROOT_DATA interrupted");
      await R.loaders.index.resolve("INDEX_DATA interrupted");

      await N.actions.tasks.resolve("TASKS_ACTION");
      expect(t.router.state).toMatchObject({
        historyAction: "POP",
        location: { pathname: "/" },
        navigation: {
          state: "loading",
          location: { pathname: "/tasks" },
        },
        revalidation: "loading",
        loaderData: {
          root: "ROOT_DATA",
          index: "INDEX_DATA",
        },
      });

      await N.loaders.root.resolve("ROOT_DATA*");
      await N.loaders.tasks.resolve("TASKS_DATA");
      expect(t.router.state).toMatchObject({
        historyAction: "REPLACE",
        location: { pathname: "/tasks" },
        navigation: IDLE_NAVIGATION,
        revalidation: "idle",
        loaderData: {
          root: "ROOT_DATA*",
          tasks: "TASKS_DATA",
        },
        actionData: {
          tasks: "TASKS_ACTION",
        },
      });
      expect(t.history.replace).toHaveBeenCalledWith(
        t.router.state.location,
        t.router.state.location.state
      );
    });

    it("handles <Link> navigation interrupted by a revalidation", async () => {
      let t = setup({
        routes: TASK_ROUTES,
        initialEntries: ["/"],
        hydrationData: {
          loaderData: {
            root: "ROOT_DATA",
            index: "INDEX_DATA",
          },
        },
      });

      let N = await t.navigate("/tasks");
      expect(N.loaders.root.stub).not.toHaveBeenCalled();
      expect(N.loaders.tasks.stub).toHaveBeenCalled();
      expect(t.router.state).toMatchObject({
        historyAction: "POP",
        location: { pathname: "/" },
        navigation: { state: "loading" },
        revalidation: "idle",
        loaderData: {
          root: "ROOT_DATA",
          index: "INDEX_DATA",
        },
      });

      let R = await t.revalidate();
      expect(R.loaders.root.stub).toHaveBeenCalled();
      expect(R.loaders.tasks.stub).toHaveBeenCalled();
      expect(t.router.state).toMatchObject({
        historyAction: "POP",
        location: { pathname: "/" },
        navigation: { state: "loading" },
        revalidation: "loading",
        loaderData: {
          root: "ROOT_DATA",
          index: "INDEX_DATA",
        },
      });

      await N.loaders.tasks.resolve("TASKS_DATA interrupted");
      await R.loaders.root.resolve("ROOT_DATA*");
      await R.loaders.tasks.resolve("TASKS_DATA*");
      expect(t.router.state).toMatchObject({
        historyAction: "PUSH",
        location: { pathname: "/tasks" },
        navigation: IDLE_NAVIGATION,
        revalidation: "idle",
        loaderData: {
          root: "ROOT_DATA*",
          tasks: "TASKS_DATA*",
        },
      });
      expect(t.history.push).toHaveBeenCalledWith(
        t.router.state.location,
        t.router.state.location.state
      );
    });

    it("handles <Form method=get> navigation interrupted by a revalidation", async () => {
      let t = setup({
        routes: TASK_ROUTES,
        initialEntries: ["/"],
        hydrationData: {
          loaderData: {
            root: "ROOT_DATA",
            index: "INDEX_DATA",
          },
        },
      });

      let N = await t.navigate("/tasks", {
        formMethod: "get",
        formData: createFormData({ key: "value" }),
      });
      // Called due to search param changing
      expect(N.loaders.root.stub).toHaveBeenCalled();
      expect(N.loaders.tasks.stub).toHaveBeenCalled();
      expect(t.router.state).toMatchObject({
        historyAction: "POP",
        location: { pathname: "/" },
        navigation: {
          state: "loading",
          location: {
            pathname: "/tasks",
            search: "?key=value",
          },
        },
        revalidation: "idle",
        loaderData: {
          root: "ROOT_DATA",
          index: "INDEX_DATA",
        },
      });

      let R = await t.revalidate();
      expect(R.loaders.root.stub).toHaveBeenCalled();
      expect(R.loaders.tasks.stub).toHaveBeenCalled();
      expect(t.router.state).toMatchObject({
        historyAction: "POP",
        location: { pathname: "/" },
        navigation: {
          state: "loading",
          location: {
            pathname: "/tasks",
            search: "?key=value",
          },
        },
        revalidation: "loading",
        loaderData: {
          root: "ROOT_DATA",
          index: "INDEX_DATA",
        },
      });

      await N.loaders.root.resolve("ROOT_DATA interrupted");
      await N.loaders.tasks.resolve("TASKS_DATA interrupted");
      await R.loaders.root.resolve("ROOT_DATA*");
      await R.loaders.tasks.resolve("TASKS_DATA*");
      expect(t.router.state).toMatchObject({
        historyAction: "PUSH",
        location: { pathname: "/tasks" },
        navigation: IDLE_NAVIGATION,
        revalidation: "idle",
        loaderData: {
          root: "ROOT_DATA*",
          tasks: "TASKS_DATA*",
        },
      });
      expect(t.history.push).toHaveBeenCalledWith(
        t.router.state.location,
        t.router.state.location.state
      );
    });

    it("handles <Form method=post> navigation interrupted by a revalidation during action phase", async () => {
      let t = setup({
        routes: TASK_ROUTES,
        initialEntries: ["/"],
        hydrationData: {
          loaderData: {
            root: "ROOT_DATA",
            index: "INDEX_DATA",
          },
        },
      });

      let N = await t.navigate("/tasks", {
        formMethod: "post",
        formData: createFormData({ key: "value" }),
      });
      expect(t.router.state).toMatchObject({
        historyAction: "POP",
        location: { pathname: "/" },
        navigation: { state: "submitting" },
        revalidation: "idle",
        loaderData: {
          root: "ROOT_DATA",
          index: "INDEX_DATA",
        },
      });

      let R = await t.revalidate();
      expect(t.router.state).toMatchObject({
        historyAction: "POP",
        location: { pathname: "/" },
        navigation: { state: "submitting" },
        revalidation: "loading",
        loaderData: {
          root: "ROOT_DATA",
          index: "INDEX_DATA",
        },
      });

      await N.actions.tasks.resolve("TASKS_ACTION");
      expect(t.router.state).toMatchObject({
        historyAction: "POP",
        location: { pathname: "/" },
        navigation: { state: "loading" },
        revalidation: "loading",
        loaderData: {
          root: "ROOT_DATA",
          index: "INDEX_DATA",
        },
        actionData: {
          tasks: "TASKS_ACTION",
        },
      });

      await N.loaders.root.resolve("ROOT_DATA interrupted");
      await N.loaders.tasks.resolve("TASKS_DATA interrupted");
      await R.loaders.root.resolve("ROOT_DATA*");
      await R.loaders.tasks.resolve("TASKS_DATA*");
      expect(t.router.state).toMatchObject({
        historyAction: "REPLACE",
        location: { pathname: "/tasks" },
        navigation: IDLE_NAVIGATION,
        revalidation: "idle",
        loaderData: {
          root: "ROOT_DATA*",
          tasks: "TASKS_DATA*",
        },
      });
      expect(t.history.replace).toHaveBeenCalledWith(
        t.router.state.location,
        t.router.state.location.state
      );

      // Action was not resubmitted
      expect(N.actions.tasks.stub.mock.calls.length).toBe(1);
      // This is sort of an implementation detail.  Internally we do not start
      // a new navigation, but our helpers return the new "loaders" from the
      // revalidate.  The key here is that together, loaders only got called once
      expect(N.loaders.root.stub.mock.calls.length).toBe(0);
      expect(N.loaders.tasks.stub.mock.calls.length).toBe(0);
      expect(R.loaders.root.stub.mock.calls.length).toBe(1);
      expect(R.loaders.tasks.stub.mock.calls.length).toBe(1);
    });

    it("handles <Form method=post> navigation interrupted by a revalidation during loading phase", async () => {
      let t = setup({
        routes: TASK_ROUTES,
        initialEntries: ["/"],
        hydrationData: {
          loaderData: {
            root: "ROOT_DATA",
            index: "INDEX_DATA",
          },
        },
      });

      let N = await t.navigate("/tasks", {
        formMethod: "post",
        formData: createFormData({ key: "value" }),
      });
      expect(t.router.state).toMatchObject({
        historyAction: "POP",
        location: { pathname: "/" },
        navigation: { state: "submitting" },
        revalidation: "idle",
        loaderData: {
          root: "ROOT_DATA",
          index: "INDEX_DATA",
        },
      });

      await N.actions.tasks.resolve("TASKS_ACTION");
      expect(t.router.state).toMatchObject({
        historyAction: "POP",
        location: { pathname: "/" },
        navigation: { state: "loading" },
        revalidation: "idle",
        loaderData: {
          root: "ROOT_DATA",
          index: "INDEX_DATA",
        },
        actionData: {
          tasks: "TASKS_ACTION",
        },
      });

      let R = await t.revalidate();
      expect(t.router.state).toMatchObject({
        historyAction: "POP",
        location: { pathname: "/" },
        navigation: { state: "loading" },
        revalidation: "loading",
        loaderData: {
          root: "ROOT_DATA",
          index: "INDEX_DATA",
        },
        actionData: {
          tasks: "TASKS_ACTION",
        },
      });

      await N.loaders.root.resolve("ROOT_DATA interrupted");
      await N.loaders.tasks.resolve("TASKS_DATA interrupted");
      await R.loaders.root.resolve("ROOT_DATA*");
      await R.loaders.tasks.resolve("TASKS_DATA*");
      expect(t.router.state).toMatchObject({
        historyAction: "REPLACE",
        location: { pathname: "/tasks" },
        navigation: IDLE_NAVIGATION,
        revalidation: "idle",
        loaderData: {
          root: "ROOT_DATA*",
          tasks: "TASKS_DATA*",
        },
        actionData: {
          tasks: "TASKS_ACTION",
        },
      });
      expect(t.history.replace).toHaveBeenCalledWith(
        t.router.state.location,
        t.router.state.location.state
      );

      // Action was not resubmitted
      expect(N.actions.tasks.stub.mock.calls.length).toBe(1);
      // Because we interrupted during the loading phase, all loaders got re-called
      expect(N.loaders.root.stub.mock.calls.length).toBe(1);
      expect(N.loaders.tasks.stub.mock.calls.length).toBe(1);
      expect(R.loaders.root.stub.mock.calls.length).toBe(1);
      expect(R.loaders.tasks.stub.mock.calls.length).toBe(1);
    });

    it("handles redirects returned from revalidations", async () => {
      let t = setup({
        routes: TASK_ROUTES,
        initialEntries: ["/"],
        hydrationData: {
          loaderData: {
            root: "ROOT_DATA",
            index: "INDEX_DATA",
          },
        },
      });

      let key = t.router.state.location.key;
      let R = await t.revalidate();
      expect(t.router.state).toMatchObject({
        historyAction: "POP",
        location: { pathname: "/" },
        navigation: IDLE_NAVIGATION,
        revalidation: "loading",
        loaderData: {
          root: "ROOT_DATA",
          index: "INDEX_DATA",
        },
      });

      await R.loaders.root.resolve("ROOT_DATA*");
      let N = await R.loaders.index.redirectReturn("/tasks");
      expect(t.router.state).toMatchObject({
        historyAction: "POP",
        location: { pathname: "/" },
        navigation: {
          state: "loading",
        },
        revalidation: "loading",
        loaderData: {
          root: "ROOT_DATA",
          index: "INDEX_DATA",
        },
      });
      expect(t.router.state.location.key).toBe(key);

      await N.loaders.root.resolve("ROOT_DATA redirect");
      await N.loaders.tasks.resolve("TASKS_DATA");
      expect(t.router.state).toMatchObject({
        historyAction: "PUSH",
        location: { pathname: "/tasks" },
        navigation: IDLE_NAVIGATION,
        revalidation: "idle",
        loaderData: {
          root: "ROOT_DATA redirect",
          tasks: "TASKS_DATA",
        },
      });
      expect(t.router.state.location.key).not.toBe(key);

      let B = await t.navigate(-1);
      await B.loaders.index.resolve("INDEX_DATA 2");
      // PUSH on the revalidation redirect means back button takes us back to
      // the page that triggered the revalidation redirect
      expect(t.router.state).toMatchObject({
        historyAction: "POP",
        location: { pathname: "/" },
        navigation: IDLE_NAVIGATION,
        revalidation: "idle",
        loaderData: {
          root: "ROOT_DATA redirect",
          index: "INDEX_DATA 2",
        },
      });
      expect(t.router.state.location.key).toBe(key);
    });

    it("handles errors from revalidations", async () => {
      let t = setup({
        routes: TASK_ROUTES,
        initialEntries: ["/"],
        hydrationData: {
          loaderData: {
            root: "ROOT_DATA",
            index: "INDEX_DATA",
          },
        },
      });

      let key = t.router.state.location.key;
      let R = await t.revalidate();
      expect(t.router.state).toMatchObject({
        historyAction: "POP",
        location: { pathname: "/" },
        navigation: IDLE_NAVIGATION,
        revalidation: "loading",
        loaderData: {
          root: "ROOT_DATA",
          index: "INDEX_DATA",
        },
      });

      await R.loaders.root.reject("ROOT_ERROR");
      await R.loaders.index.resolve("INDEX_DATA*");
      expect(t.router.state).toMatchObject({
        historyAction: "POP",
        location: { pathname: "/" },
        navigation: IDLE_NAVIGATION,
        revalidation: "idle",
        loaderData: {
          root: "ROOT_DATA",
          index: "INDEX_DATA*",
        },
        errors: {
          root: "ROOT_ERROR",
        },
      });
      expect(t.router.state.location.key).toBe(key);
    });

    it("leverages shouldRevalidate on revalidation routes", async () => {
      let shouldRevalidate = jest.fn(({ nextUrl }) => {
        return nextUrl.searchParams.get("reload") === "1";
      });
      let t = setup({
        routes: [
          {
            id: "root",
            loader: true,
            shouldRevalidate: (...args) => shouldRevalidate(...args),
            children: [
              {
                id: "index",
                index: true,
                loader: true,
                shouldRevalidate: (...args) => shouldRevalidate(...args),
              },
            ],
          },
        ],
        initialEntries: ["/?reload=0"],
        hydrationData: {
          loaderData: {
            root: "ROOT_DATA",
            index: "INDEX_DATA",
          },
        },
      });

      let R = await t.revalidate();
      expect(R.loaders.root.stub).not.toHaveBeenCalled();
      expect(R.loaders.index.stub).not.toHaveBeenCalled();
      expect(t.router.state).toMatchObject({
        historyAction: "POP",
        location: { pathname: "/" },
        navigation: IDLE_NAVIGATION,
        revalidation: "idle",
        loaderData: {
          root: "ROOT_DATA",
          index: "INDEX_DATA",
        },
      });

      let N = await t.navigate("/?reload=1");
      await N.loaders.root.resolve("ROOT_DATA*");
      await N.loaders.index.resolve("INDEX_DATA*");
      expect(t.router.state).toMatchObject({
        historyAction: "PUSH",
        location: { pathname: "/" },
        navigation: IDLE_NAVIGATION,
        revalidation: "idle",
        loaderData: {
          root: "ROOT_DATA*",
          index: "INDEX_DATA*",
        },
      });

      let R2 = await t.revalidate();
      expect(t.router.state).toMatchObject({
        historyAction: "PUSH",
        location: { pathname: "/" },
        navigation: IDLE_NAVIGATION,
        revalidation: "loading",
        loaderData: {
          root: "ROOT_DATA*",
          index: "INDEX_DATA*",
        },
      });

      await R2.loaders.root.resolve("ROOT_DATA**");
      await R2.loaders.index.resolve("INDEX_DATA**");
      expect(t.router.state).toMatchObject({
        historyAction: "PUSH",
        location: { pathname: "/" },
        navigation: IDLE_NAVIGATION,
        revalidation: "idle",
        loaderData: {
          root: "ROOT_DATA**",
          index: "INDEX_DATA**",
        },
      });
    });

    it("triggers revalidation on fetcher loads", async () => {
      let t = setup({
        routes: TASK_ROUTES,
        initialEntries: ["/"],
        hydrationData: {
          loaderData: {
            root: "ROOT_DATA",
            index: "INDEX_DATA",
          },
        },
      });

      let key = "key";
      let F = await t.fetch("/", key);
      await F.loaders.root.resolve("ROOT_DATA*");
      expect(t.router.state.fetchers.get(key)).toMatchObject({
        state: "idle",
        data: "ROOT_DATA*",
      });

      let R = await t.revalidate();
      await R.loaders.root.resolve("ROOT_DATA**");
      await R.loaders.index.resolve("INDEX_DATA");
      expect(t.router.state.fetchers.get(key)).toMatchObject({
        state: "idle",
        data: "ROOT_DATA**",
      });
    });
  });

  describe("router.dispose", () => {
    it("should cancel pending navigations", async () => {
      let t = setup({
        routes: TASK_ROUTES,
        initialEntries: ["/"],
        hydrationData: {
          loaderData: {
            root: "ROOT DATA",
            index: "INDEX DATA",
          },
        },
      });

      let A = await t.navigate("/tasks");
      expect(t.router.state.navigation.state).toBe("loading");

      currentRouter?.dispose();
      expect(A.loaders.tasks.signal.aborted).toBe(true);
    });

    it("should cancel pending fetchers", async () => {
      let t = setup({
        routes: TASK_ROUTES,
        initialEntries: ["/"],
        hydrationData: {
          loaderData: {
            root: "ROOT DATA",
            index: "INDEX DATA",
          },
        },
      });

      let A = await t.fetch("/tasks");
      let B = await t.fetch("/tasks");

      currentRouter?.dispose();
      expect(A.loaders.tasks.signal.aborted).toBe(true);
      expect(B.loaders.tasks.signal.aborted).toBe(true);
    });
  });

  describe("fetchers", () => {
    describe("fetcher states", () => {
      it("unabstracted loader fetch", async () => {
        let dfd = createDeferred();
        let router = createRouter({
          history: createMemoryHistory({ initialEntries: ["/"] }),
          routes: [
            {
              id: "root",
              path: "/",
              loader: () => dfd.promise,
            },
          ],
          hydrationData: {
            loaderData: { root: "ROOT DATA" },
          },
        });

        let key = "key";
        router.fetch(key, "root", "/");
        expect(router.state.fetchers.get(key)).toEqual({
          state: "loading",
          formMethod: undefined,
          formEncType: undefined,
          formData: undefined,
          data: undefined,
        });

        await dfd.resolve("DATA");
        expect(router.state.fetchers.get(key)).toEqual({
          state: "idle",
          formMethod: undefined,
          formEncType: undefined,
          formData: undefined,
          data: "DATA",
        });

        expect(router._internalFetchControllers.size).toBe(0);
      });

      it("loader fetch", async () => {
        let t = initializeTmTest({ url: "/foo" });

        let A = await t.fetch("/foo");
        expect(A.fetcher.state).toBe("loading");

        await A.loaders.foo.resolve("A DATA");
        expect(A.fetcher.state).toBe("idle");
        expect(A.fetcher.data).toBe("A DATA");
      });

      it("loader re-fetch", async () => {
        let t = initializeTmTest({ url: "/foo" });
        let key = "key";

        let A = await t.fetch("/foo", key);
        await A.loaders.foo.resolve("A DATA");
        expect(A.fetcher.state).toBe("idle");
        expect(A.fetcher.data).toBe("A DATA");

        let B = await t.fetch("/foo", key);
        expect(B.fetcher.state).toBe("loading");
        expect(B.fetcher.data).toBe("A DATA");

        await B.loaders.foo.resolve("B DATA");
        expect(B.fetcher.state).toBe("idle");
        expect(B.fetcher.data).toBe("B DATA");

        expect(A.fetcher).toBe(B.fetcher);
      });

      it("loader submission fetch", async () => {
        let t = initializeTmTest({ url: "/foo" });

        let A = await t.fetch("/foo", {
          formMethod: "get",
          formData: createFormData({ key: "value" }),
        });
        expect(A.fetcher.state).toBe("loading");
        expect(
          new URL(
            A.loaders.foo.stub.mock.calls[0][0].request.url
          ).searchParams.toString()
        ).toBe("key=value");

        await A.loaders.foo.resolve("A DATA");
        expect(A.fetcher.state).toBe("idle");
        expect(A.fetcher.data).toBe("A DATA");
      });

      it("loader submission re-fetch", async () => {
        let t = initializeTmTest({ url: "/foo" });
        let key = "key";

        let A = await t.fetch("/foo", key, {
          formMethod: "get",
          formData: createFormData({ key: "value" }),
        });
        expect(A.fetcher.state).toBe("loading");
        await A.loaders.foo.resolve("A DATA");
        expect(A.fetcher.state).toBe("idle");
        expect(A.fetcher.data).toBe("A DATA");

        let B = await t.fetch("/foo", key, {
          formMethod: "get",
          formData: createFormData({ key: "value" }),
        });
        expect(B.fetcher.state).toBe("loading");
        expect(B.fetcher.data).toBe("A DATA");

        await B.loaders.foo.resolve("B DATA");
        expect(A.fetcher.state).toBe("idle");
        expect(A.fetcher.data).toBe("B DATA");
      });

      it("action fetch", async () => {
        let t = initializeTmTest({ url: "/foo" });

        let A = await t.fetch("/foo", {
          formMethod: "post",
          formData: createFormData({ key: "value" }),
        });
        expect(A.fetcher.state).toBe("submitting");

        await A.actions.foo.resolve("A ACTION");
        expect(A.fetcher.state).toBe("loading");
        expect(A.fetcher.data).toBe("A ACTION");

        await A.loaders.root.resolve("ROOT DATA");
        expect(A.fetcher.state).toBe("loading");
        expect(A.fetcher.data).toBe("A ACTION");

        await A.loaders.foo.resolve("A DATA");
        expect(A.fetcher.state).toBe("idle");
        expect(A.fetcher.data).toBe("A ACTION");
        expect(t.router.state.loaderData).toEqual({
          root: "ROOT DATA",
          foo: "A DATA",
        });
      });

      it("action re-fetch", async () => {
        let t = initializeTmTest({ url: "/foo" });
        let key = "key";

        let A = await t.fetch("/foo", key, {
          formMethod: "post",
          formData: createFormData({ key: "value" }),
        });
        expect(A.fetcher.state).toBe("submitting");

        await A.actions.foo.resolve("A ACTION");
        expect(A.fetcher.state).toBe("loading");
        expect(A.fetcher.data).toBe("A ACTION");

        await A.loaders.root.resolve("ROOT DATA");
        await A.loaders.foo.resolve("A DATA");
        expect(A.fetcher.state).toBe("idle");
        expect(A.fetcher.data).toBe("A ACTION");

        let B = await t.fetch("/foo", key, {
          formMethod: "post",
          formData: createFormData({ key: "value" }),
        });
        expect(B.fetcher.state).toBe("submitting");
        expect(B.fetcher.data).toBe("A ACTION");

        await B.actions.foo.resolve("B ACTION");
        await B.loaders.root.resolve("ROOT DATA*");
        await B.loaders.foo.resolve("A DATA*");
        expect(B.fetcher.state).toBe("idle");
        expect(B.fetcher.data).toBe("B ACTION");
      });
    });

    describe("fetcher removal", () => {
      it("gives an idle fetcher before submission", async () => {
        let t = initializeTmTest();
        let fetcher = t.router.getFetcher("randomKey");
        expect(fetcher).toBe(IDLE_FETCHER);
      });

      it("removes fetchers", async () => {
        let t = initializeTmTest();
        let A = await t.fetch("/foo");
        await A.loaders.foo.resolve("A");
        expect(t.router.getFetcher(A.key).data).toBe("A");

        t.router.deleteFetcher(A.key);
        expect(t.router.getFetcher(A.key)).toBe(IDLE_FETCHER);
      });

      it("cleans up abort controllers", async () => {
        let t = initializeTmTest();
        let A = await t.fetch("/foo");
        expect(t.router._internalFetchControllers.size).toBe(1);
        let B = await t.fetch("/bar");
        expect(t.router._internalFetchControllers.size).toBe(2);
        await A.loaders.foo.resolve(null);
        expect(t.router._internalFetchControllers.size).toBe(1);
        await B.loaders.bar.resolve(null);
        expect(t.router._internalFetchControllers.size).toBe(0);
      });

      it("uses current page matches and URL when reloading routes after submissions", async () => {
        let pagePathname = "/foo";
        let t = initializeTmTest({
          url: pagePathname,
          hydrationData: {
            loaderData: { root: "ROOT", foo: "FOO" },
          },
        });

        let A = await t.fetch("/bar", {
          formMethod: "post",
          formData: createFormData({ key: "value" }),
        });
        await A.actions.bar.resolve("ACTION");
        await A.loaders.root.resolve("ROOT DATA");
        await A.loaders.foo.resolve("FOO DATA");
        expect(t.router.state.loaderData).toEqual({
          root: "ROOT DATA",
          foo: "FOO DATA",
        });
        expect(A.loaders.root.stub).toHaveBeenCalledWith({
          params: {},
          request: new Request("http://localhost/foo", {
            signal: A.loaders.root.stub.mock.calls[0][0].request.signal,
          }),
        });
      });
    });

    describe("fetcher error states (4xx Response)", () => {
      it("loader fetch", async () => {
        let t = initializeTmTest();
        let A = await t.fetch("/foo");
        await A.loaders.foo.reject(new Response(null, { status: 400 }));
        expect(A.fetcher).toBe(IDLE_FETCHER);
        expect(t.router.state.errors).toEqual({
          root: new ErrorResponse(400, undefined, ""),
        });
      });

      it("loader submission fetch", async () => {
        let t = initializeTmTest();
        let A = await t.fetch("/foo?key=value", {
          formMethod: "get",
          formData: createFormData({ key: "value" }),
        });
        await A.loaders.foo.reject(new Response(null, { status: 400 }));
        expect(A.fetcher).toBe(IDLE_FETCHER);
        expect(t.router.state.errors).toEqual({
          root: new ErrorResponse(400, undefined, ""),
        });
      });

      it("action fetch", async () => {
        let t = initializeTmTest();
        let A = await t.fetch("/foo", {
          formMethod: "post",
          formData: createFormData({ key: "value" }),
        });
        await A.actions.foo.reject(new Response(null, { status: 400 }));
        expect(A.fetcher).toBe(IDLE_FETCHER);
        expect(t.router.state.errors).toEqual({
          root: new ErrorResponse(400, undefined, ""),
        });
      });

      it("action fetch without action handler", async () => {
        let t = setup({
          routes: [
            {
              id: "root",
              path: "/",
              hasErrorBoundary: true,
              children: [
                {
                  id: "index",
                  index: true,
                },
              ],
            },
          ],
        });
        let A = await t.fetch("/", {
          formMethod: "post",
          formData: createFormData({ key: "value" }),
        });
        expect(A.fetcher).toBe(IDLE_FETCHER);
        expect(t.router.state.errors).toEqual({
          root: new ErrorResponse(
            405,
            "Method Not Allowed",
            new Error(
              'You made a POST request to "/" but did not provide an `action` ' +
                'for route "root", so there is no way to handle the request.'
            ),
            true
          ),
        });
      });

      it("handles fetcher errors at contextual route boundaries", async () => {
        let t = setup({
          routes: [
            {
              id: "root",
              path: "/",
              hasErrorBoundary: true,
              children: [
                {
                  id: "wit",
                  path: "wit",
                  loader: true,
                  hasErrorBoundary: true,
                },
                {
                  id: "witout",
                  path: "witout",
                  loader: true,
                },
                {
                  id: "error",
                  path: "error",
                  loader: true,
                },
              ],
            },
          ],
        });

        // If the routeId is not an active match, errors bubble to the root
        let A = await t.fetch("/error", "key1", "wit");
        await A.loaders.error.reject(new Error("Kaboom!"));
        expect(t.router.getFetcher("key1")).toBe(IDLE_FETCHER);
        expect(t.router.state.errors).toEqual({
          root: new Error("Kaboom!"),
        });

        await t.fetch("/not-found", "key2", "wit");
        expect(t.router.getFetcher("key2")).toBe(IDLE_FETCHER);
        expect(t.router.state.errors).toEqual({
          root: new ErrorResponse(
            404,
            "Not Found",
            new Error('No route matches URL "/not-found"'),
            true
          ),
        });

        // Navigate to /wit and trigger errors, handled at the wit boundary
        let B = await t.navigate("/wit");
        await B.loaders.wit.resolve("WIT");

        let C = await t.fetch("/error", "key3", "wit");
        await C.loaders.error.reject(new Error("Kaboom!"));
        expect(t.router.getFetcher("key3")).toBe(IDLE_FETCHER);
        expect(t.router.state.errors).toEqual({
          wit: new Error("Kaboom!"),
        });

        await t.fetch("/not-found", "key4", "wit", {
          formMethod: "post",
          formData: createFormData({ key: "value" }),
        });
        expect(t.router.getFetcher("key4")).toBe(IDLE_FETCHER);
        expect(t.router.state.errors).toEqual({
          wit: new ErrorResponse(
            404,
            "Not Found",
            new Error('No route matches URL "/not-found"'),
            true
          ),
        });

        await t.fetch("/not-found", "key5", "wit");
        expect(t.router.getFetcher("key5")).toBe(IDLE_FETCHER);
        expect(t.router.state.errors).toEqual({
          wit: new ErrorResponse(
            404,
            "Not Found",
            new Error('No route matches URL "/not-found"'),
            true
          ),
        });

        // Navigate to /witout and fetch a 404, handled at the root boundary
        let D = await t.navigate("/witout");
        await D.loaders.witout.resolve("WITOUT");

        let E = await t.fetch("/error", "key6", "witout");
        await E.loaders.error.reject(new Error("Kaboom!"));
        expect(t.router.getFetcher("key6")).toBe(IDLE_FETCHER);
        expect(t.router.state.errors).toEqual({
          root: new Error("Kaboom!"),
        });

        await t.fetch("/not-found", "key7", "witout");
        expect(t.router.getFetcher("key7")).toBe(IDLE_FETCHER);
        expect(t.router.state.errors).toEqual({
          root: new ErrorResponse(
            404,
            "Not Found",
            new Error('No route matches URL "/not-found"'),
            true
          ),
        });
      });
    });

    describe("fetcher error states (Error)", () => {
      it("loader fetch", async () => {
        let t = initializeTmTest();
        let A = await t.fetch("/foo");
        await A.loaders.foo.reject(new Error("Kaboom!"));
        expect(A.fetcher).toBe(IDLE_FETCHER);
        expect(t.router.state.errors).toEqual({
          root: new Error("Kaboom!"),
        });
      });

      it("loader submission fetch", async () => {
        let t = initializeTmTest();
        let A = await t.fetch("/foo?key=value", {
          formMethod: "get",
          formData: createFormData({ key: "value" }),
        });
        await A.loaders.foo.reject(new Error("Kaboom!"));
        expect(A.fetcher).toBe(IDLE_FETCHER);
        expect(t.router.state.errors).toEqual({
          root: new Error("Kaboom!"),
        });
      });

      it("action fetch", async () => {
        let t = initializeTmTest();
        let A = await t.fetch("/foo", {
          formMethod: "post",
          formData: createFormData({ key: "value" }),
        });
        await A.actions.foo.reject(new Error("Kaboom!"));
        expect(A.fetcher).toBe(IDLE_FETCHER);
        expect(t.router.state.errors).toEqual({
          root: new Error("Kaboom!"),
        });
      });
    });

    describe("fetcher redirects", () => {
      it("loader fetch", async () => {
        let t = initializeTmTest();
        let key = t.router.state.location.key;

        let A = await t.fetch("/foo");

        let B = await A.loaders.foo.redirect("/bar");
        expect(t.router.getFetcher(A.key)).toBe(A.fetcher);
        expect(t.router.state.navigation.state).toBe("loading");
        expect(t.router.state.navigation.location?.pathname).toBe("/bar");

        await B.loaders.bar.resolve("BAR");
        expect(t.router.state.navigation.state).toBe("idle");
        expect(t.router.state.historyAction).toBe("PUSH");
        expect(t.router.state.location?.pathname).toBe("/bar");

        // Back button should take us back to location that triggered the fetch
        // redirect
        let C = await t.navigate(-1);
        await C.loaders.index.resolve("INDEX");
        expect(t.router.state.location.pathname).toBe("/");
        expect(t.router.state.location.key).toBe(key);
      });

      it("loader submission fetch", async () => {
        let t = initializeTmTest();
        let key = t.router.state.location.key;
        let A = await t.fetch("/foo?key=value", {
          formMethod: "get",
          formData: createFormData({ key: "value" }),
        });

        let B = await A.loaders.foo.redirect("/bar");
        expect(t.router.getFetcher(A.key)).toBe(A.fetcher);
        expect(t.router.state.navigation.state).toBe("loading");
        expect(t.router.state.navigation.location?.pathname).toBe("/bar");

        await B.loaders.bar.resolve("BAR");
        expect(t.router.state.navigation.state).toBe("idle");
        expect(t.router.state.historyAction).toBe("PUSH");
        expect(t.router.state.location?.pathname).toBe("/bar");

        // Back button should take us back to location that triggered the fetch
        // redirect
        let C = await t.navigate(-1);
        await C.loaders.index.resolve("INDEX");
        expect(t.router.state.location.pathname).toBe("/");
        expect(t.router.state.location.key).toBe(key);
      });

      it("action fetch", async () => {
        let t = initializeTmTest();
        let key = t.router.state.location.key;

        let A = await t.fetch("/foo", {
          formMethod: "post",
          formData: createFormData({ key: "value" }),
        });
        expect(A.fetcher.state).toBe("submitting");
        let AR = await A.actions.foo.redirect("/bar");
        expect(A.fetcher.state).toBe("loading");
        expect(t.router.state.navigation.state).toBe("loading");
        expect(t.router.state.navigation.location?.pathname).toBe("/bar");
        await AR.loaders.root.resolve("ROOT*");
        await AR.loaders.bar.resolve("stuff");
        expect(A.fetcher).toEqual({
          data: undefined,
          state: "idle",
          formMethod: undefined,
          formAction: undefined,
          formEncType: undefined,
          formData: undefined,
        });
        expect(t.router.state.historyAction).toBe("PUSH");
        expect(t.router.state.location.pathname).toBe("/bar");
        // Root loader should be re-called after fetchActionRedirect
        expect(t.router.state.loaderData).toEqual({
          root: "ROOT*",
          bar: "stuff",
        });

        // Back button should take us back to location that triggered the fetch
        // redirect
        let C = await t.navigate(-1);
        await C.loaders.index.resolve("INDEX");
        expect(t.router.state.location.pathname).toBe("/");
        expect(t.router.state.location.key).toBe(key);
      });
    });

    describe("fetcher resubmissions/re-gets", () => {
      it("aborts re-gets", async () => {
        let t = initializeTmTest();
        let key = "KEY";
        let A = await t.fetch("/foo", key);
        let B = await t.fetch("/foo", key);
        await A.loaders.foo.resolve(null);
        let C = await t.fetch("/foo", key);
        await B.loaders.foo.resolve(null);
        await C.loaders.foo.resolve(null);
        expect(A.loaders.foo.signal.aborted).toBe(true);
        expect(B.loaders.foo.signal.aborted).toBe(true);
        expect(C.loaders.foo.signal.aborted).toBe(false);
      });

      it("aborts re-get-submissions", async () => {
        let t = initializeTmTest();
        let key = "KEY";
        let A = await t.fetch("/foo", key, {
          formMethod: "get",
          formData: createFormData({ key: "value" }),
        });
        let B = await t.fetch("/foo", key, {
          formMethod: "get",
          formData: createFormData({ key: "value" }),
        });
        let C = await t.fetch("/foo", key);
        expect(A.loaders.foo.signal.aborted).toBe(true);
        expect(B.loaders.foo.signal.aborted).toBe(true);
        await C.loaders.foo.resolve(null);
      });

      it("aborts resubmissions action call", async () => {
        let t = initializeTmTest();
        let key = "KEY";
        let A = await t.fetch("/foo", key, {
          formMethod: "post",
          formData: createFormData({ key: "value" }),
        });
        let B = await t.fetch("/foo", key, {
          formMethod: "post",
          formData: createFormData({ key: "value" }),
        });
        let C = await t.fetch("/foo", key, {
          formMethod: "post",
          formData: createFormData({ key: "value" }),
        });
        expect(A.actions.foo.signal.aborted).toBe(true);
        expect(B.actions.foo.signal.aborted).toBe(true);
        await C.actions.foo.resolve(null);
        await C.loaders.root.resolve(null);
        await C.loaders.index.resolve(null);
      });

      it("aborts resubmissions loader call", async () => {
        let t = initializeTmTest({ url: "/foo" });
        let key = "KEY";
        let A = await t.fetch("/foo", key, {
          formMethod: "post",
          formData: createFormData({ key: "value" }),
        });
        await A.actions.foo.resolve("A ACTION");
        let C = await t.fetch("/foo", key, {
          formMethod: "post",
          formData: createFormData({ key: "value" }),
        });
        expect(A.loaders.foo.signal.aborted).toBe(true);
        await C.actions.foo.resolve(null);
        await C.loaders.root.resolve(null);
        await C.loaders.foo.resolve(null);
      });

      describe(`
        A) POST |--|--XXX
        B) POST       |----XXX|XXX
        C) POST            |----|---O
      `, () => {
        it("aborts A load, ignores A resolve, aborts B action", async () => {
          let t = initializeTmTest({ url: "/foo" });
          let key = "KEY";

          let A = await t.fetch("/foo", key, {
            formMethod: "post",
            formData: createFormData({ key: "value" }),
          });
          await A.actions.foo.resolve("A ACTION");
          expect(t.router.getFetcher(key).data).toBe("A ACTION");

          let B = await t.fetch("/foo", key, {
            formMethod: "post",
            formData: createFormData({ key: "value" }),
          });
          expect(A.loaders.foo.signal.aborted).toBe(true);
          expect(t.router.getFetcher(key).data).toBe("A ACTION");

          await A.loaders.root.resolve("A ROOT LOADER");
          await A.loaders.foo.resolve("A LOADER");
          expect(t.router.state.loaderData.foo).toBeUndefined();

          let C = await t.fetch("/foo", key, {
            formMethod: "post",
            formData: createFormData({ key: "value" }),
          });
          expect(B.actions.foo.signal.aborted).toBe(true);

          await B.actions.foo.resolve("B ACTION");
          expect(t.router.getFetcher(key).data).toBe("A ACTION");

          await C.actions.foo.resolve("C ACTION");
          expect(t.router.getFetcher(key).data).toBe("C ACTION");

          await B.loaders.root.resolve("B ROOT LOADER");
          await B.loaders.foo.resolve("B LOADER");
          expect(t.router.state.loaderData.foo).toBeUndefined();

          await C.loaders.root.resolve("C ROOT LOADER");
          await C.loaders.foo.resolve("C LOADER");
          expect(t.router.getFetcher(key).data).toBe("C ACTION");
          expect(t.router.state.loaderData.foo).toBe("C LOADER");
        });
      });

      describe(`
        A) k1 |----|----X
        B) k2   |----|-----O
        C) k1           |-----|---O
      `, () => {
        it("aborts A load, commits B and C loads", async () => {
          let t = initializeTmTest({ url: "/foo" });
          let k1 = "1";
          let k2 = "2";

          let Ak1 = await t.fetch("/foo", k1, {
            formMethod: "post",
            formData: createFormData({ key: "value" }),
          });
          let Bk2 = await t.fetch("/foo", k2, {
            formMethod: "post",
            formData: createFormData({ key: "value" }),
          });

          await Ak1.actions.foo.resolve("A ACTION");
          await Bk2.actions.foo.resolve("B ACTION");
          expect(t.router.getFetcher(k2).data).toBe("B ACTION");

          let Ck1 = await t.fetch("/foo", k1, {
            formMethod: "post",
            formData: createFormData({ key: "value" }),
          });
          expect(Ak1.loaders.foo.signal.aborted).toBe(true);

          await Ak1.loaders.root.resolve("A ROOT LOADER");
          await Ak1.loaders.foo.resolve("A LOADER");
          expect(t.router.state.loaderData.foo).toBeUndefined();

          await Bk2.loaders.root.resolve("B ROOT LOADER");
          await Bk2.loaders.foo.resolve("B LOADER");
          expect(Ck1.actions.foo.signal.aborted).toBe(false);
          expect(t.router.state.loaderData.foo).toBe("B LOADER");

          await Ck1.actions.foo.resolve("C ACTION");
          await Ck1.loaders.root.resolve("C ROOT LOADER");
          await Ck1.loaders.foo.resolve("C LOADER");

          expect(t.router.getFetcher(k1).data).toBe("C ACTION");
          expect(t.router.state.loaderData.foo).toBe("C LOADER");
        });
      });
    });

    describe("multiple fetcher action reloads", () => {
      describe(`
        A) POST /foo |---[A]------O
        B) POST /foo   |-----[A,B]---O
      `, () => {
        it("commits A, commits B", async () => {
          let t = initializeTmTest({ url: "/foo" });
          let A = await t.fetch("/foo", {
            formMethod: "post",
            formData: createFormData({ key: "value" }),
          });
          let B = await t.fetch("/foo", {
            formMethod: "post",
            formData: createFormData({ key: "value" }),
          });
          await A.actions.foo.resolve("A action");
          await B.actions.foo.resolve("B action");

          await A.loaders.root.resolve("A root");
          await A.loaders.foo.resolve("A loader");
          expect(t.router.state.loaderData).toEqual({
            root: "A root",
            foo: "A loader",
          });

          await B.loaders.root.resolve("A,B root");
          await B.loaders.foo.resolve("A,B loader");
          expect(t.router.state.loaderData).toEqual({
            root: "A,B root",
            foo: "A,B loader",
          });
        });
      });

      describe(`
        A) POST /foo |----🧤
        B) POST /foo   |--X
      `, () => {
        it("catches A, persists boundary for B", async () => {
          let t = initializeTmTest({ url: "/foo" });
          let A = await t.fetch("/foo", {
            formMethod: "post",
            formData: createFormData({ key: "value" }),
          });
          let B = await t.fetch("/foo", {
            formMethod: "post",
            formData: createFormData({ key: "value" }),
          });

          await A.actions.foo.reject(new Response(null, { status: 400 }));
          expect(t.router.state.errors).toEqual({
            root: new ErrorResponse(400, undefined, ""),
          });

          await B.actions.foo.resolve("B");
          expect(t.router.state.errors).toEqual({
            root: new ErrorResponse(400, undefined, ""),
          });

          await B.loaders.root.resolve(null);
          await B.loaders.foo.resolve(null);
        });
      });

      describe(`
        A) POST /foo |----[A]-|
        B) POST /foo   |------🧤
      `, () => {
        it("commits A, catches B", async () => {
          let t = initializeTmTest({ url: "/foo" });
          let A = await t.fetch("/foo", {
            formMethod: "post",
            formData: createFormData({ key: "value" }),
          });
          let B = await t.fetch("/foo", {
            formMethod: "post",
            formData: createFormData({ key: "value" }),
          });

          await A.actions.foo.resolve("A action");
          await A.loaders.root.resolve("A root");
          await A.loaders.foo.resolve("A loader");
          expect(t.router.state.loaderData).toEqual({
            root: "A root",
            foo: "A loader",
          });

          await B.actions.foo.reject(new Response(null, { status: 400 }));
          expect(t.router.state.errors).toEqual({
            root: new ErrorResponse(400, undefined, ""),
          });
        });
      });

      describe(`
        A) POST /foo |---[A]-------X
        B) POST /foo   |----[A,B]--O
      `, () => {
        it("aborts A, commits B, sets A done", async () => {
          let t = initializeTmTest({ url: "/foo" });
          let A = await t.fetch("/foo", {
            formMethod: "post",
            formData: createFormData({ key: "value" }),
          });
          let B = await t.fetch("/foo", {
            formMethod: "post",
            formData: createFormData({ key: "value" }),
          });
          await A.actions.foo.resolve("A");
          await B.actions.foo.resolve("B");

          await B.loaders.root.resolve("A,B root");
          await B.loaders.foo.resolve("A,B");
          expect(t.router.state.loaderData).toEqual({
            root: "A,B root",
            foo: "A,B",
          });
          expect(A.loaders.foo.signal.aborted).toBe(true);
          expect(A.fetcher.state).toBe("idle");
          expect(A.fetcher.data).toBe("A");
        });
      });

      describe(`
        A) POST /foo |--------[B,A]---O
        B) POST /foo   |--[B]-------O
      `, () => {
        it("commits B, commits A", async () => {
          let t = initializeTmTest({ url: "/foo" });
          let A = await t.fetch("/foo", {
            formMethod: "post",
            formData: createFormData({ key: "value" }),
          });
          let B = await t.fetch("/foo", {
            formMethod: "post",
            formData: createFormData({ key: "value" }),
          });

          await B.actions.foo.resolve("B action");
          await A.actions.foo.resolve("A action");

          await B.loaders.root.resolve("B root");
          await B.loaders.foo.resolve("B");
          expect(t.router.state.loaderData).toEqual({
            root: "B root",
            foo: "B",
          });

          await A.loaders.root.resolve("B,A root");
          await A.loaders.foo.resolve("B,A");
          expect(t.router.state.loaderData).toEqual({
            root: "B,A root",
            foo: "B,A",
          });
        });
      });

      describe(`
        A) POST /foo |------|---O
        B) POST /foo   |--|-----X
      `, () => {
        it("aborts B, commits A, sets B done", async () => {
          let t = initializeTmTest({ url: "/foo" });

          let A = await t.fetch("/foo", {
            formMethod: "post",
            formData: createFormData({ key: "value" }),
          });
          let B = await t.fetch("/foo", {
            formMethod: "post",
            formData: createFormData({ key: "value" }),
          });

          await B.actions.foo.resolve("B");
          await A.actions.foo.resolve("A");

          await A.loaders.root.resolve("B,A root");
          await A.loaders.foo.resolve("B,A");
          expect(t.router.state.loaderData).toEqual({
            root: "B,A root",
            foo: "B,A",
          });
          expect(B.loaders.foo.signal.aborted).toBe(true);
          expect(B.fetcher.state).toBe("idle");
          expect(B.fetcher.data).toBe("B");
        });
      });
    });

    describe("navigating with inflight fetchers", () => {
      describe(`
        A) fetch POST |-------|--O
        B) nav GET      |---O
      `, () => {
        it("does not abort A action or data reload", async () => {
          let t = initializeTmTest({ url: "/foo" });

          let A = await t.fetch("/foo", {
            formMethod: "post",
            formData: createFormData({ key: "value" }),
          });
          let B = await t.navigate("/foo");
          expect(A.actions.foo.signal.aborted).toBe(false);
          expect(t.router.state.navigation.state).toBe("loading");
          expect(t.router.state.navigation.location?.pathname).toBe("/foo");

          await B.loaders.root.resolve("B root");
          await B.loaders.foo.resolve("B");
          expect(t.router.state.navigation.state).toBe("idle");
          expect(t.router.state.location.pathname).toBe("/foo");
          expect(t.router.state.loaderData.foo).toBe("B");
          expect(A.loaders.foo.signal).toBe(undefined); // A loaders not called yet

          await A.actions.foo.resolve("A root");
          await A.loaders.root.resolve("A root");
          await A.loaders.foo.resolve("A");
          expect(A.loaders.foo.signal.aborted).toBe(false);
          expect(t.router.state.loaderData).toEqual({
            root: "A root",
            foo: "A",
          });
        });
      });

      describe(`
        A) fetch POST |----|-----O
        B) nav GET      |-----O
      `, () => {
        it("Commits A and uses next matches", async () => {
          let t = initializeTmTest({ url: "/" });

          let A = await t.fetch("/foo", {
            formMethod: "post",
            formData: createFormData({ key: "value" }),
          });
          // This fetcher's helpers take the current locations loaders (root/index).
          // Since we know we're about to interrupt with /foo let's shim in a
          // loader helper for foo ahead of time
          t.shimHelper(A.loaders, "fetch", "loader", "foo");

          let B = await t.navigate("/foo");
          await A.actions.foo.resolve("A action");
          await B.loaders.root.resolve("B root");
          await B.loaders.foo.resolve("B");
          expect(A.actions.foo.signal.aborted).toBe(false);
          expect(A.loaders.foo.signal.aborted).toBe(false);
          expect(t.router.state.navigation.state).toBe("idle");
          expect(t.router.state.location.pathname).toBe("/foo");
          expect(t.router.state.loaderData.foo).toBe("B");

          await A.loaders.root.resolve("A root");
          await A.loaders.foo.resolve("A");
          expect(t.router.state.loaderData).toEqual({
            root: "A root",
            foo: "A",
          });
        });
      });

      describe(`
        A) fetch POST |--|----X
        B) nav GET         |--O
      `, () => {
        it("aborts A, sets fetcher done", async () => {
          let t = initializeTmTest({
            url: "/foo",
            hydrationData: { loaderData: { root: "ROOT", foo: "FOO" } },
          });

          let A = await t.fetch("/foo", {
            formMethod: "post",
            formData: createFormData({ key: "value" }),
          });
          await A.actions.foo.resolve("A");
          let B = await t.navigate("/foo");
          await B.loaders.root.resolve("ROOT*");
          await B.loaders.foo.resolve("B");
          expect(t.router.state.navigation.state).toBe("idle");
          expect(t.router.state.location.pathname).toBe("/foo");
          expect(t.router.state.loaderData).toEqual({
            root: "ROOT*",
            foo: "B",
          });
          expect(A.loaders.foo.signal.aborted).toBe(true);
          expect(A.fetcher.state).toBe("idle");
          expect(A.fetcher.data).toBe("A");
        });
      });

      describe(`
        A) fetch POST |--|---O
        B) nav GET         |---O
      `, () => {
        it("commits both", async () => {
          let t = initializeTmTest({ url: "/foo" });

          let A = await t.fetch("/foo", {
            formMethod: "post",
            formData: createFormData({ key: "value" }),
          });
          await A.actions.foo.resolve("A action");
          let B = await t.navigate("/foo");
          await A.loaders.root.resolve("A ROOT");
          await A.loaders.foo.resolve("A");
          expect(t.router.state.loaderData).toEqual({
            root: "A ROOT",
            foo: "A",
          });

          await B.loaders.root.resolve("B ROOT");
          await B.loaders.foo.resolve("B");
          expect(t.router.state.loaderData).toEqual({
            root: "B ROOT",
            foo: "B",
          });
        });
      });

      describe(`
        A) fetch POST |---[A]---O
        B) nav POST           |---[A,B]--O
      `, () => {
        it("keeps both", async () => {
          let t = initializeTmTest({ url: "/foo" });
          let A = await t.fetch("/foo", {
            formMethod: "post",
            formData: createFormData({ key: "value" }),
          });
          await A.actions.foo.resolve("A action");
          let B = await t.navigate("/foo", {
            formMethod: "post",
            formData: createFormData({ key: "value" }),
          });
          await A.loaders.root.resolve("A ROOT");
          await A.loaders.foo.resolve("A");
          expect(t.router.state.loaderData).toEqual({
            root: "A ROOT",
            foo: "A",
          });

          await B.actions.foo.resolve("A,B");
          await B.loaders.root.resolve("A,B ROOT");
          await B.loaders.foo.resolve("A,B");
          expect(t.router.state.loaderData).toEqual({
            root: "A,B ROOT",
            foo: "A,B",
          });
        });
      });

      describe(`
        A) fetch POST |---[A]--------X
        B) nav POST     |-----[A,B]--O
      `, () => {
        it("aborts A, commits B, marks fetcher done", async () => {
          let t = initializeTmTest({ url: "/foo" });
          let A = await t.fetch("/foo", {
            formMethod: "post",
            formData: createFormData({ key: "value" }),
          });
          let B = await t.navigate("/foo", {
            formMethod: "post",
            formData: createFormData({ key: "value" }),
          });
          await A.actions.foo.resolve("A");
          await B.actions.foo.resolve("A,B");
          await B.loaders.root.resolve("A,B ROOT");
          await B.loaders.foo.resolve("A,B");
          expect(t.router.state.loaderData).toEqual({
            root: "A,B ROOT",
            foo: "A,B",
          });
          expect(A.loaders.foo.signal.aborted).toBe(true);
          expect(A.fetcher.state).toBe("idle");
          expect(A.fetcher.data).toBe("A");
        });
      });

      describe(`
        A) fetch POST |-----------[B,A]--O
        B) nav POST     |--[B]--O
      `, () => {
        it("commits both, uses the nav's href", async () => {
          let t = initializeTmTest({ url: "/foo" });
          let A = await t.fetch("/foo", {
            formMethod: "post",
            formData: createFormData({ key: "value" }),
          });
          t.shimHelper(A.loaders, "fetch", "loader", "bar");
          let B = await t.navigate("/bar", {
            formMethod: "post",
            formData: createFormData({ key: "value" }),
          });
          await B.actions.bar.resolve("B");
          await B.loaders.root.resolve("B");
          await B.loaders.bar.resolve("B");
          await A.actions.foo.resolve("B,A");
          await A.loaders.root.resolve("B,A ROOT");
          await A.loaders.bar.resolve("B,A");
          expect(t.router.state.loaderData).toEqual({
            root: "B,A ROOT",
            bar: "B,A",
          });
        });
      });

      describe(`
        A) fetch POST |-------[B,A]--O
        B) nav POST     |--[B]-------X
      `, () => {
        it("aborts B, commits A, uses the nav's href", async () => {
          let t = initializeTmTest({ url: "/foo" });
          let A = await t.fetch("/foo", {
            formMethod: "post",
            formData: createFormData({ key: "value" }),
          });
          t.shimHelper(A.loaders, "fetch", "loader", "bar");
          let B = await t.navigate("/bar", {
            formMethod: "post",
            formData: createFormData({ key: "value" }),
          });
          await B.actions.bar.resolve("B");
          await A.actions.foo.resolve("B,A");
          await A.loaders.root.resolve("B,A ROOT");
          await A.loaders.bar.resolve("B,A");
          expect(B.loaders.bar.signal.aborted).toBe(true);
          expect(t.router.state.loaderData).toEqual({
            root: "B,A ROOT",
            bar: "B,A",
          });
          expect(t.router.state.navigation).toBe(IDLE_NAVIGATION);
        });
      });

      describe(`
        A) fetch POST /foo |--X
        B) nav   GET  /bar    |-----O
      `, () => {
        it("forces all loaders to revalidate on interrupted fetcher submission", async () => {
          let t = initializeTmTest();
          let A = await t.fetch("/foo", {
            formMethod: "post",
            formData: createFormData({ key: "value" }),
          });
          t.shimHelper(A.loaders, "fetch", "loader", "bar");

          // Interrupting the submission should cause the next load to call all loaders
          let B = await t.navigate("/bar");
          await A.actions.foo.resolve("A ACTION");
          await B.loaders.root.resolve("ROOT*");
          await B.loaders.bar.resolve("BAR");
          expect(t.router.state).toMatchObject({
            navigation: IDLE_NAVIGATION,
            location: { pathname: "/bar" },
            actionData: null,
            loaderData: {
              root: "ROOT*",
              bar: "BAR",
            },
          });

          await A.loaders.root.resolve("ROOT**");
          await A.loaders.bar.resolve("BAR*");
          expect(t.router.state).toMatchObject({
            navigation: IDLE_NAVIGATION,
            location: { pathname: "/bar" },
            actionData: null,
            loaderData: {
              root: "ROOT**",
              bar: "BAR*",
            },
          });
        });
      });

      describe(`
        A) fetch POST /foo |--|--X
        B) nav   GET  /bar       |-----O
      `, () => {
        it("forces all loaders to revalidate on interrupted fetcher actionReload", async () => {
          let key = "key";
          let t = initializeTmTest();
          let A = await t.fetch("/foo", key, {
            formMethod: "post",
            formData: createFormData({ key: "value" }),
          });
          await A.actions.foo.resolve("A ACTION");
          expect(t.router.state.fetchers.get(key)?.state).toBe("loading");
          expect(t.router.state.fetchers.get(key)?.data).toBe("A ACTION");
          // Interrupting the actionReload should cause the next load to call all loaders
          let B = await t.navigate("/bar");
          await B.loaders.root.resolve("ROOT*");
          await B.loaders.bar.resolve("BAR");
          expect(t.router.state).toMatchObject({
            navigation: IDLE_NAVIGATION,
            location: { pathname: "/bar" },
            actionData: null,
            loaderData: {
              root: "ROOT*",
              bar: "BAR",
            },
          });
          expect(t.router.state.fetchers.get(key)?.state).toBe("idle");
          expect(t.router.state.fetchers.get(key)?.data).toBe("A ACTION");
        });

        it("forces all loaders to revalidate on interrupted fetcher submissionRedirect", async () => {
          let key = "key";
          let t = initializeTmTest();
          let A = await t.fetch("/foo", key, {
            formMethod: "post",
            formData: createFormData({ key: "value" }),
          });
          await A.actions.foo.redirect("/baz");
          expect(t.router.state.fetchers.get(key)?.state).toBe("loading");
          // Interrupting the actionReload should cause the next load to call all loaders
          let B = await t.navigate("/bar");
          await B.loaders.root.resolve("ROOT*");
          await B.loaders.bar.resolve("BAR");
          expect(t.router.state).toMatchObject({
            navigation: IDLE_NAVIGATION,
            location: { pathname: "/bar" },
            loaderData: {
              root: "ROOT*",
              bar: "BAR",
            },
          });
          expect(t.router.state.fetchers.get(key)?.state).toBe("idle");
          expect(t.router.state.fetchers.get(key)?.data).toBeUndefined();
        });
      });
    });

    describe("fetcher revalidation", () => {
      it("revalidates fetchers on action submissions", async () => {
        let t = setup({
          routes: TASK_ROUTES,
          initialEntries: ["/"],
          hydrationData: { loaderData: { root: "ROOT", index: "INDEX" } },
        });
        expect(t.router.state.navigation).toBe(IDLE_NAVIGATION);

        let key1 = "key1";
        let A = await t.fetch("/tasks/1", key1);
        await A.loaders.tasksId.resolve("TASKS 1");
        expect(A.fetcher.state).toBe("idle");
        expect(A.fetcher.data).toBe("TASKS 1");

        let C = await t.navigate("/tasks", {
          formMethod: "post",
          formData: createFormData({}),
        });
        // Add a helper for the fetcher that will be revalidating
        t.shimHelper(C.loaders, "navigation", "loader", "tasksId");

        // Resolve the action
        await C.actions.tasks.resolve("TASKS ACTION");

        // Fetcher should go back into a loading state
        expect(t.router.state.fetchers.get(key1)?.state).toBe("loading");

        // Resolve navigation loaders + fetcher loader
        await C.loaders.root.resolve("ROOT*");
        await C.loaders.tasks.resolve("TASKS LOADER");
        await C.loaders.tasksId.resolve("TASKS ID*");
        expect(t.router.state.fetchers.get(key1)).toMatchObject({
          state: "idle",
          data: "TASKS ID*",
        });

        // If a fetcher does a submission, it unsets the revalidation aspect
        let D = await t.fetch("/tasks/3", key1, {
          formMethod: "post",
          formData: createFormData({}),
        });
        await D.actions.tasksId.resolve("TASKS 3");
        await D.loaders.root.resolve("ROOT**");
        await D.loaders.tasks.resolve("TASKS**");
        expect(t.router.state.fetchers.get(key1)).toMatchObject({
          state: "idle",
          data: "TASKS 3",
        });

        let E = await t.navigate("/tasks", {
          formMethod: "post",
          formData: createFormData({}),
        });
        await E.actions.tasks.resolve("TASKS ACTION");
        await E.loaders.root.resolve("ROOT***");
        await E.actions.tasks.resolve("TASKS***");

        // Remains the same state as it was after the submission
        expect(t.router.state.fetchers.get(key1)).toMatchObject({
          state: "idle",
          data: "TASKS 3",
        });
      });

      it("revalidates fetchers on action redirects", async () => {
        let t = setup({
          routes: TASK_ROUTES,
          initialEntries: ["/"],
          hydrationData: { loaderData: { root: "ROOT", index: "INDEX" } },
        });
        expect(t.router.state.navigation).toBe(IDLE_NAVIGATION);

        let key = "key";
        let A = await t.fetch("/tasks/1", key);
        await A.loaders.tasksId.resolve("TASKS ID");
        expect(A.fetcher.state).toBe("idle");
        expect(A.fetcher.data).toBe("TASKS ID");

        let C = await t.navigate("/tasks", {
          formMethod: "post",
          formData: createFormData({}),
        });

        // Redirect the action
        let D = await C.actions.tasks.redirect("/", undefined, undefined, [
          "tasksId",
        ]);
        expect(t.router.state.fetchers.get(key)?.state).toBe("loading");

        // Resolve navigation loaders + fetcher loader
        await D.loaders.root.resolve("ROOT*");
        await D.loaders.index.resolve("INDEX*");
        await D.loaders.tasksId.resolve("TASKS ID*");
        expect(t.router.state.fetchers.get(key)).toMatchObject({
          state: "idle",
          data: "TASKS ID*",
        });
      });

      it("revalidates fetchers on action errors", async () => {
        let t = setup({
          routes: TASK_ROUTES,
          initialEntries: ["/"],
          hydrationData: { loaderData: { root: "ROOT", index: "INDEX" } },
        });
        expect(t.router.state.navigation).toBe(IDLE_NAVIGATION);

        let key = "key";
        let A = await t.fetch("/tasks/1", key);
        await A.loaders.tasksId.resolve("TASKS ID");
        expect(A.fetcher.state).toBe("idle");
        expect(A.fetcher.data).toBe("TASKS ID");

        let C = await t.navigate("/tasks", {
          formMethod: "post",
          formData: createFormData({}),
        });
        t.shimHelper(C.loaders, "navigation", "loader", "tasksId");

        // Reject the action
        await C.actions.tasks.reject(new Error("Kaboom!"));
        expect(t.router.state.fetchers.get(key)?.state).toBe("loading");

        // Resolve navigation loaders + fetcher loader
        await C.loaders.root.resolve("ROOT*");
        await C.loaders.tasksId.resolve("TASKS ID*");
        expect(t.router.state.fetchers.get(key)).toMatchObject({
          state: "idle",
          data: "TASKS ID*",
        });
      });

      it("does not revalidate idle fetchers when a loader navigation is performed", async () => {
        let key = "key";
        let t = setup({
          routes: TASK_ROUTES,
          initialEntries: ["/"],
          hydrationData: { loaderData: { root: "ROOT", index: "INDEX" } },
        });

        let A = await t.fetch("/", key);
        await A.loaders.root.resolve("ROOT FETCH");
        expect(t.router.state.fetchers.get(key)).toMatchObject({
          state: "idle",
          data: "ROOT FETCH",
        });

        let B = await t.navigate("/tasks");
        await B.loaders.tasks.resolve("TASKS");
        expect(t.router.state.loaderData).toMatchObject({
          root: "ROOT",
          tasks: "TASKS",
        });
        expect(t.router.state.fetchers.get(key)).toMatchObject({
          state: "idle",
          data: "ROOT FETCH",
        });
      });

      it("respects shouldRevalidate for the fetcher route", async () => {
        let key = "key";
        let count = 0;
        let shouldRevalidate = jest.fn((args) => false);
        let router = createRouter({
          history: createMemoryHistory({ initialEntries: ["/"] }),
          routes: [
            {
              id: "root",
              path: "/",
              loader: () => Promise.resolve(++count),
              action: () => Promise.resolve(null),
            },
            {
              id: "fetch",
              path: "/fetch",
              loader: () => Promise.resolve(++count),
              shouldRevalidate,
            },
          ],
          hydrationData: {
            loaderData: { root: count },
          },
        });

        expect(router.state.loaderData).toMatchObject({
          root: 0,
        });
        expect(router.getFetcher(key)).toBe(IDLE_FETCHER);

        // Fetch from a different route
        router.fetch(key, "root", "/fetch");
        await tick();
        expect(router.getFetcher(key)).toMatchObject({
          state: "idle",
          data: 1,
        });

        // Post to the current route
        router.navigate("/", {
          formMethod: "post",
          formData: createFormData({}),
        });
        await tick();
        expect(router.state.loaderData).toMatchObject({
          root: 2,
        });
        expect(router.getFetcher(key)).toMatchObject({
          state: "idle",
          data: 1,
        });
        expect(shouldRevalidate.mock.calls[0][0]).toMatchInlineSnapshot(`
          Object {
            "actionResult": null,
            "currentParams": Object {},
            "currentUrl": "http://localhost/fetch",
            "defaultShouldRevalidate": true,
            "formAction": "/",
            "formData": FormData {},
            "formEncType": "application/x-www-form-urlencoded",
            "formMethod": "post",
            "nextParams": Object {},
            "nextUrl": "http://localhost/fetch",
          }
        `);

        expect(router._internalFetchControllers.size).toBe(0);
        router.dispose();
      });

      it("handles fetcher revalidation errors", async () => {
        let key = "key";
        let t = setup({
          routes: TASK_ROUTES,
          initialEntries: ["/"],
          hydrationData: { loaderData: { root: "ROOT", index: "INDEX" } },
        });

        expect(t.router.state).toMatchObject({
          loaderData: {
            root: "ROOT",
            index: "INDEX",
          },
          errors: null,
        });

        let A = await t.fetch("/tasks/1", key);
        await A.loaders.tasksId.resolve("ROOT FETCH");
        expect(t.router.state.fetchers.get(key)).toMatchObject({
          state: "idle",
          data: "ROOT FETCH",
        });

        let B = await t.navigate("/tasks", {
          formMethod: "post",
          formData: createFormData({}),
        });
        t.shimHelper(B.loaders, "navigation", "loader", "tasksId");
        await B.actions.tasks.resolve("TASKS ACTION");
        await B.loaders.root.resolve("ROOT*");
        await B.loaders.tasks.resolve("TASKS*");
        await B.loaders.tasksId.reject(new Error("Fetcher error"));
        expect(t.router.state).toMatchObject({
          loaderData: {
            root: "ROOT*",
            tasks: "TASKS*",
          },
          errors: {
            // Even though tasksId has an error boundary, this bubbles up to
            // the root since it's the closest "active" rendered route with an
            // error boundary
            root: new Error("Fetcher error"),
          },
        });
        expect(t.router.state.fetchers.get(key)).toBe(undefined);
      });

      it("revalidates fetchers on fetcher action submissions", async () => {
        let key = "key";
        let actionKey = "actionKey";
        let t = setup({
          routes: TASK_ROUTES,
          initialEntries: ["/"],
          hydrationData: { loaderData: { root: "ROOT", index: "INDEX" } },
        });

        // Load a fetcher
        let A = await t.fetch("/tasks/1", key);
        await A.loaders.tasksId.resolve("TASKS ID");
        expect(t.router.state.fetchers.get(key)).toMatchObject({
          state: "idle",
          data: "TASKS ID",
        });

        // Submit a fetcher, leaves loaded fetcher untouched
        let C = await t.fetch("/tasks", actionKey, {
          formMethod: "post",
          formData: createFormData({}),
        });
        t.shimHelper(C.loaders, "fetch", "loader", "tasksId");
        expect(t.router.state.fetchers.get(key)).toMatchObject({
          state: "idle",
          data: "TASKS ID",
        });
        expect(t.router.state.fetchers.get(actionKey)).toMatchObject({
          state: "submitting",
        });

        // After acton resolves, both fetchers go into a loading state, with
        // the load fetcher still reflecting it's stale data
        await C.actions.tasks.resolve("TASKS ACTION");
        expect(t.router.state.fetchers.get(key)).toMatchObject({
          state: "loading",
          data: "TASKS ID",
        });
        expect(t.router.state.fetchers.get(actionKey)).toMatchObject({
          state: "loading",
          data: "TASKS ACTION",
        });

        // All go back to idle on resolutions
        await C.loaders.root.resolve("ROOT*");
        await C.loaders.index.resolve("INDEX*");
        await C.loaders.tasksId.resolve("TASKS ID*");

        expect(t.router.state.loaderData).toMatchObject({
          root: "ROOT*",
          index: "INDEX*",
        });
        expect(t.router.state.fetchers.get(key)).toMatchObject({
          state: "idle",
          data: "TASKS ID*",
        });
        expect(t.router.state.fetchers.get(actionKey)).toMatchObject({
          state: "idle",
          data: "TASKS ACTION",
        });
      });

      it("cancels in-flight fetcher.loads on action submission and forces reload", async () => {
        let t = setup({
          routes: [
            {
              id: "index",
              index: true,
            },
            {
              id: "action",
              path: "action",
              action: true,
            },
            // fetch A will resolve before the action and will be able to opt-out
            {
              id: "fetchA",
              path: "fetch-a",
              loader: true,
              shouldRevalidate: () => false,
            },
            // fetch B will resolve before the action but then issue a second
            // load that gets cancelled.  It will not be able to opt out because
            // of the cancellation
            {
              id: "fetchB",
              path: "fetch-b",
              loader: true,
              shouldRevalidate: () => false,
            },
            // fetch C will not before the action, and will not be able to opt
            // out because it has no data
            {
              id: "fetchC",
              path: "fetch-c",
              loader: true,
              shouldRevalidate: () => false,
            },
          ],
          initialEntries: ["/"],
          hydrationData: { loaderData: { index: "INDEX" } },
        });
        expect(t.router.state.navigation).toBe(IDLE_NAVIGATION);

        let keyA = "a";
        let A = await t.fetch("/fetch-a", keyA);
        await A.loaders.fetchA.resolve("A");
        expect(t.router.state.fetchers.get(keyA)).toMatchObject({
          state: "idle",
          data: "A",
        });

        let keyB = "b";
        let B = await t.fetch("/fetch-b", keyB);
        await B.loaders.fetchB.resolve("B");
        expect(t.router.state.fetchers.get(keyB)).toMatchObject({
          state: "idle",
          data: "B",
        });

        // Fetch again for B
        let B2 = await t.fetch("/fetch-b", keyB);
        expect(t.router.state.fetchers.get(keyB)?.state).toBe("loading");

        // Start another fetcher which will not resolve prior to the action
        let keyC = "c";
        let C = await t.fetch("/fetch-c", keyC);
        expect(t.router.state.fetchers.get(keyC)?.state).toBe("loading");

        // Navigation should cancel fetcher and since it has no data
        // shouldRevalidate should be ignored on subsequent fetch
        let D = await t.navigate("/action", {
          formMethod: "post",
          formData: createFormData({}),
        });
        // Add a helper for the fetcher that will be revalidating
        t.shimHelper(D.loaders, "navigation", "loader", "fetchA");
        t.shimHelper(D.loaders, "navigation", "loader", "fetchB");
        t.shimHelper(D.loaders, "navigation", "loader", "fetchC");

        // Fetcher load aborted and still in a loading state
        expect(t.router.state.navigation.state).toBe("submitting");
        expect(A.loaders.fetchA.signal.aborted).toBe(false);
        expect(B.loaders.fetchB.signal.aborted).toBe(false);
        expect(B2.loaders.fetchB.signal.aborted).toBe(true);
        expect(C.loaders.fetchC.signal.aborted).toBe(true);
        expect(t.router.state.fetchers.get(keyA)?.state).toBe("idle");
        expect(t.router.state.fetchers.get(keyB)?.state).toBe("loading");
        expect(t.router.state.fetchers.get(keyC)?.state).toBe("loading");
        await B.loaders.fetchB.resolve("B"); // ignored due to abort
        await C.loaders.fetchC.resolve("C"); // ignored due to abort

        // Resolve the action
        await D.actions.action.resolve("ACTION");
        expect(t.router.state.navigation.state).toBe("loading");
        expect(t.router.state.fetchers.get(keyA)?.state).toBe("idle");
        expect(t.router.state.fetchers.get(keyB)?.state).toBe("loading");
        expect(t.router.state.fetchers.get(keyC)?.state).toBe("loading");

        // Resolve fetcher loader
        await D.loaders.fetchB.resolve("B2");
        await D.loaders.fetchC.resolve("C");
        expect(t.router.state.navigation.state).toBe("idle");
        expect(t.router.state.fetchers.get(keyA)).toMatchObject({
          state: "idle",
          data: "A",
        });
        expect(t.router.state.fetchers.get(keyB)).toMatchObject({
          state: "idle",
          data: "B2",
        });
        expect(t.router.state.fetchers.get(keyC)).toMatchObject({
          state: "idle",
          data: "C",
        });
      });
    });

    describe("fetcher ?index params", () => {
      it("hits the proper Routes when ?index params are present", async () => {
        let t = setup({
          routes: [
            {
              id: "parent",
              path: "parent",
              action: true,
              loader: true,
              // Turn off revalidation after fetcher action submission for this test
              shouldRevalidate: () => false,
              children: [
                {
                  id: "index",
                  index: true,
                  action: true,
                  loader: true,
                  // Turn off revalidation after fetcher action submission for this test
                  shouldRevalidate: () => false,
                },
              ],
            },
          ],
          initialEntries: ["/parent"],
          hydrationData: { loaderData: { parent: "PARENT", index: "INDEX" } },
        });

        let key = "KEY";

        // fetcher.load()
        let A = await t.fetch("/parent", key);
        await A.loaders.parent.resolve("PARENT LOADER");
        expect(t.router.getFetcher(key).data).toBe("PARENT LOADER");

        let B = await t.fetch("/parent?index", key);
        await B.loaders.index.resolve("INDEX LOADER");
        expect(t.router.getFetcher(key).data).toBe("INDEX LOADER");

        // fetcher.submit({}, { method: 'get' })
        let C = await t.fetch("/parent", key, {
          formMethod: "get",
          formData: createFormData({}),
        });
        await C.loaders.parent.resolve("PARENT LOADER");
        expect(t.router.getFetcher(key).data).toBe("PARENT LOADER");

        let D = await t.fetch("/parent?index", key, {
          formMethod: "get",
          formData: createFormData({}),
        });
        await D.loaders.index.resolve("INDEX LOADER");
        expect(t.router.getFetcher(key).data).toBe("INDEX LOADER");

        // fetcher.submit({}, { method: 'post' })
        let E = await t.fetch("/parent", key, {
          formMethod: "post",
          formData: createFormData({}),
        });
        await E.actions.parent.resolve("PARENT ACTION");
        expect(t.router.getFetcher(key).data).toBe("PARENT ACTION");

        let F = await t.fetch("/parent?index", key, {
          formMethod: "post",
          formData: createFormData({}),
        });
        await F.actions.index.resolve("INDEX ACTION");
        expect(t.router.getFetcher(key).data).toBe("INDEX ACTION");
      });
    });
  });

  describe("deferred data", () => {
    it("should not track deferred responses on naked objects", async () => {
      let t = setup({
        routes: [
          {
            id: "index",
            index: true,
          },
          {
            id: "lazy",
            path: "lazy",
            loader: true,
          },
        ],
        initialEntries: ["/"],
      });

      let A = await t.navigate("/lazy");

      let dfd = createDeferred();
      await A.loaders.lazy.resolve({
        critical: "1",
        lazy: dfd.promise,
      });
      expect(t.router.state.loaderData).toEqual({
        lazy: {
          critical: "1",
          lazy: expect.any(Promise),
        },
      });
      expect(t.router.state.loaderData.lazy.lazy._tracked).toBeUndefined();
    });

    it("should support returning deferred responses", async () => {
      let t = setup({
        routes: [
          {
            id: "index",
            index: true,
          },
          {
            id: "lazy",
            path: "lazy",
            loader: true,
          },
        ],
        initialEntries: ["/"],
      });

      let A = await t.navigate("/lazy");

      let dfd1 = createDeferred();
      let dfd2 = createDeferred();
      let dfd3 = createDeferred();
      dfd1.resolve("Immediate data");
      await A.loaders.lazy.resolve(
        defer({
          critical1: "1",
          critical2: "2",
          lazy1: dfd1.promise,
          lazy2: dfd2.promise,
          lazy3: dfd3.promise,
        })
      );
      expect(t.router.state.loaderData).toEqual({
        lazy: {
          critical1: "1",
          critical2: "2",
          lazy1: expect.trackedPromise("Immediate data"),
          lazy2: expect.trackedPromise(),
          lazy3: expect.trackedPromise(),
        },
      });

      await dfd2.resolve("2");
      expect(t.router.state.loaderData).toEqual({
        lazy: {
          critical1: "1",
          critical2: "2",
          lazy1: expect.trackedPromise("Immediate data"),
          lazy2: expect.trackedPromise("2"),
          lazy3: expect.trackedPromise(),
        },
      });

      await dfd3.resolve("3");
      expect(t.router.state.loaderData).toEqual({
        lazy: {
          critical1: "1",
          critical2: "2",
          lazy1: expect.trackedPromise("Immediate data"),
          lazy2: expect.trackedPromise("2"),
          lazy3: expect.trackedPromise("3"),
        },
      });

      // Should proxy values through
      let data = t.router.state.loaderData.lazy;
      await expect(data.lazy1).resolves.toBe("Immediate data");
      await expect(data.lazy2).resolves.toBe("2");
      await expect(data.lazy3).resolves.toBe("3");
    });

    it("should cancel outstanding deferreds on a new navigation", async () => {
      let t = setup({
        routes: [
          {
            id: "index",
            index: true,
            loader: true,
          },
          {
            id: "lazy",
            path: "lazy",
            loader: true,
          },
        ],
        hydrationData: { loaderData: { index: "INDEX" } },
        initialEntries: ["/"],
      });

      let A = await t.navigate("/lazy");
      let dfd1 = createDeferred();
      let dfd2 = createDeferred();
      await A.loaders.lazy.resolve(
        defer({
          critical1: "1",
          critical2: "2",
          lazy1: dfd1.promise,
          lazy2: dfd2.promise,
        })
      );

      // Interrupt pending deferred's from /lazy navigation
      let navPromise = t.navigate("/");

      // Cancelled promises should reject immediately
      let data = t.router.state.loaderData.lazy;
      await expect(data.lazy1).rejects.toBeInstanceOf(AbortedDeferredError);
      await expect(data.lazy2).rejects.toBeInstanceOf(AbortedDeferredError);
      await expect(data.lazy1).rejects.toThrowError("Deferred data aborted");
      await expect(data.lazy2).rejects.toThrowError("Deferred data aborted");

      let B = await navPromise;

      // During navigation - deferreds remain as promises
      expect(t.router.state.loaderData).toEqual({
        lazy: {
          critical1: "1",
          critical2: "2",
          lazy1: expect.trackedPromise(null, null, true),
          lazy2: expect.trackedPromise(null, null, true),
        },
      });

      // But they are frozen - no re-paints on resolve/reject!
      await dfd1.resolve("a");
      await dfd2.reject(new Error("b"));
      expect(t.router.state.loaderData).toEqual({
        lazy: {
          critical1: "1",
          critical2: "2",
          lazy1: expect.trackedPromise(null, null, true),
          lazy2: expect.trackedPromise(null, null, true),
        },
      });

      await B.loaders.index.resolve("INDEX*");
      expect(t.router.state.loaderData).toEqual({
        index: "INDEX*",
      });
    });

    it("should not cancel outstanding deferreds on reused routes", async () => {
      let t = setup({
        routes: [
          {
            id: "root",
            path: "/",
            loader: true,
          },
          {
            id: "parent",
            path: "parent",
            loader: true,
            children: [
              {
                id: "a",
                path: "a",
                loader: true,
              },
              {
                id: "b",
                path: "b",
                loader: true,
              },
            ],
          },
        ],
        hydrationData: { loaderData: { root: "ROOT" } },
        initialEntries: ["/"],
      });

      let A = await t.navigate("/parent/a");
      let parentDfd = createDeferred();
      await A.loaders.parent.resolve(
        defer({
          critical: "CRITICAL PARENT",
          lazy: parentDfd.promise,
        })
      );
      let aDfd = createDeferred();
      await A.loaders.a.resolve(
        defer({
          critical: "CRITICAL A",
          lazy: aDfd.promise,
        })
      );

      // Navigate such that we reuse the parent route
      let B = await t.navigate("/parent/b");
      expect(t.router.state.loaderData).toEqual({
        parent: {
          critical: "CRITICAL PARENT",
          lazy: expect.trackedPromise(),
        },
        a: {
          critical: "CRITICAL A",
          lazy: expect.trackedPromise(),
        },
      });

      // This should reflect in loaderData
      await parentDfd.resolve("LAZY PARENT");
      // This should not
      await aDfd.resolve("LAZY A");
      expect(t.router.state.loaderData).toEqual({
        parent: {
          critical: "CRITICAL PARENT",
          lazy: expect.trackedPromise("LAZY PARENT"),
        },
        a: {
          critical: "CRITICAL A",
          lazy: expect.trackedPromise(null, null, true), // No re-paint!
        },
      });

      // Complete the navigation
      await B.loaders.b.resolve("B DATA");
      expect(t.router.state.loaderData).toEqual({
        parent: {
          critical: "CRITICAL PARENT",
          lazy: expect.trackedPromise("LAZY PARENT"),
        },
        b: "B DATA",
      });
    });

    it("should handle promise rejections", async () => {
      let t = setup({
        routes: [
          {
            id: "index",
            index: true,
          },
          {
            id: "lazy",
            path: "lazy",
            loader: true,
          },
        ],
        initialEntries: ["/"],
      });

      let A = await t.navigate("/lazy");

      let dfd = createDeferred();
      await A.loaders.lazy.resolve(
        defer({
          critical: "1",
          lazy: dfd.promise,
        })
      );

      await dfd.reject(new Error("Kaboom!"));
      expect(t.router.state.loaderData).toEqual({
        lazy: {
          critical: "1",
          lazy: expect.trackedPromise(undefined, new Error("Kaboom!")),
        },
      });

      // should proxy the error through
      let data = t.router.state.loaderData.lazy;
      await expect(data.lazy).rejects.toEqual(new Error("Kaboom!"));
    });

    it("should cancel all outstanding deferreds on router.revalidate()", async () => {
      let shouldRevalidateSpy = jest.fn(() => false);
      let t = setup({
        routes: [
          {
            id: "root",
            path: "/",
            loader: true,
          },
          {
            id: "parent",
            path: "parent",
            loader: true,
            shouldRevalidate: shouldRevalidateSpy,
            children: [
              {
                id: "index",
                index: true,
                loader: true,
              },
            ],
          },
        ],
        hydrationData: { loaderData: { root: "ROOT" } },
        initialEntries: ["/"],
      });

      let A = await t.navigate("/parent");
      let parentDfd = createDeferred();
      await A.loaders.parent.resolve(
        defer({
          critical: "CRITICAL PARENT",
          lazy: parentDfd.promise,
        })
      );
      let indexDfd = createDeferred();
      await A.loaders.index.resolve(
        defer({
          critical: "CRITICAL INDEX",
          lazy: indexDfd.promise,
        })
      );

      // Trigger a revalidation which should cancel outstanding deferreds
      let R = await t.revalidate();
      expect(t.router.state.loaderData).toEqual({
        parent: {
          critical: "CRITICAL PARENT",
          lazy: expect.trackedPromise(),
        },
        index: {
          critical: "CRITICAL INDEX",
          lazy: expect.trackedPromise(),
        },
      });

      // Neither should reflect in loaderData
      await parentDfd.resolve("Nope!");
      await indexDfd.resolve("Nope!");
      expect(t.router.state.loaderData).toEqual({
        parent: {
          critical: "CRITICAL PARENT",
          lazy: expect.trackedPromise(null, null, true),
        },
        index: {
          critical: "CRITICAL INDEX",
          lazy: expect.trackedPromise(null, null, true),
        },
      });

      // Complete the revalidation
      let parentDfd2 = createDeferred();
      await R.loaders.parent.resolve(
        defer({
          critical: "CRITICAL PARENT 2",
          lazy: parentDfd2.promise,
        })
      );
      let indexDfd2 = createDeferred();
      await R.loaders.index.resolve(
        defer({
          critical: "CRITICAL INDEX 2",
          lazy: indexDfd2.promise,
        })
      );

      // Revalidations await all deferreds, so we're still in a loading
      // state with the prior loaderData here
      expect(t.router.state.navigation.state).toBe("idle");
      expect(t.router.state.revalidation).toBe("loading");
      expect(t.router.state.loaderData).toEqual({
        parent: {
          critical: "CRITICAL PARENT",
          lazy: expect.trackedPromise(null, null, true),
        },
        index: {
          critical: "CRITICAL INDEX",
          lazy: expect.trackedPromise(null, null, true),
        },
      });

      await indexDfd2.resolve("LAZY INDEX 2");
      // Not done yet!
      expect(t.router.state.navigation.state).toBe("idle");
      expect(t.router.state.revalidation).toBe("loading");
      expect(t.router.state.loaderData).toEqual({
        parent: {
          critical: "CRITICAL PARENT",
          lazy: expect.trackedPromise(null, null, true),
        },
        index: {
          critical: "CRITICAL INDEX",
          lazy: expect.trackedPromise(null, null, true),
        },
      });

      await parentDfd2.resolve("LAZY PARENT 2");
      // Done now that all deferreds have resolved
      expect(t.router.state.navigation.state).toBe("idle");
      expect(t.router.state.revalidation).toBe("idle");
      expect(t.router.state.loaderData).toEqual({
        parent: {
          critical: "CRITICAL PARENT 2",
          lazy: expect.trackedPromise("LAZY PARENT 2"),
        },
        index: {
          critical: "CRITICAL INDEX 2",
          lazy: expect.trackedPromise("LAZY INDEX 2"),
        },
      });

      expect(shouldRevalidateSpy).not.toHaveBeenCalled();
    });

    it("cancels correctly on revalidations chains", async () => {
      let shouldRevalidateSpy = jest.fn(() => false);
      let t = setup({
        routes: [
          {
            id: "root",
            path: "/",
          },
          {
            id: "foo",
            path: "foo",
            loader: true,
            shouldRevalidate: shouldRevalidateSpy,
          },
        ],
      });

      let A = await t.navigate("/foo");
      let dfda = createDeferred();
      await A.loaders.foo.resolve(
        defer({
          critical: "CRITICAL A",
          lazy: dfda.promise,
        })
      );
      expect(t.router.state.loaderData).toEqual({
        foo: {
          critical: "CRITICAL A",
          lazy: expect.trackedPromise(),
        },
      });

      let B = await t.revalidate();
      let dfdb = createDeferred();
      // This B data will _never_ make it through - since we will await all of
      // it and we'll revalidate before it resolves
      await B.loaders.foo.resolve(
        defer({
          critical: "CRITICAL B",
          lazy: dfdb.promise,
        })
      );
      // The initial revalidation cancelled the navigation deferred
      await dfda.resolve("Nope!");
      expect(t.router.state.loaderData).toEqual({
        foo: {
          critical: "CRITICAL A",
          lazy: expect.trackedPromise(null, null, true),
        },
      });

      let C = await t.revalidate();
      let dfdc = createDeferred();
      await C.loaders.foo.resolve(
        defer({
          critical: "CRITICAL C",
          lazy: dfdc.promise,
        })
      );
      // The second revalidation should have cancelled the first revalidation
      // deferred
      await dfdb.resolve("Nope!");
      expect(t.router.state.loaderData).toEqual({
        foo: {
          critical: "CRITICAL A",
          lazy: expect.trackedPromise(null, null, true),
        },
      });

      // Resolve the final revalidation which should make it into loaderData
      await dfdc.resolve("Yep!");
      expect(t.router.state.loaderData).toEqual({
        foo: {
          critical: "CRITICAL C",
          lazy: expect.trackedPromise("Yep!"),
        },
      });

      expect(shouldRevalidateSpy).not.toHaveBeenCalled();
    });

    it("cancels correctly on revalidations interrupted by navigations", async () => {
      let t = setup({
        routes: [
          {
            id: "root",
            path: "/",
          },
          {
            id: "foo",
            path: "foo",
            loader: true,
          },
          {
            id: "bar",
            path: "bar",
            loader: true,
          },
        ],
      });

      let A = await t.navigate("/foo");
      let dfda = createDeferred();
      await A.loaders.foo.resolve(
        defer({
          critical: "CRITICAL A",
          lazy: dfda.promise,
        })
      );
      await dfda.resolve("LAZY A");
      expect(t.router.state.loaderData).toEqual({
        foo: {
          critical: "CRITICAL A",
          lazy: expect.trackedPromise("LAZY A"),
        },
      });

      let B = await t.revalidate();
      let dfdb = createDeferred();
      await B.loaders.foo.resolve(
        defer({
          critical: "CRITICAL B",
          lazy: dfdb.promise,
        })
      );
      // B not reflected because its got existing loaderData
      expect(t.router.state.loaderData).toEqual({
        foo: {
          critical: "CRITICAL A",
          lazy: expect.trackedPromise("LAZY A"),
        },
      });

      let C = await t.navigate("/bar");
      let dfdc = createDeferred();
      await C.loaders.bar.resolve(
        defer({
          critical: "CRITICAL C",
          lazy: dfdc.promise,
        })
      );
      // The second revalidation should have cancelled the first revalidation
      // deferred
      await dfdb.resolve("Nope!");
      expect(t.router.state.loaderData).toEqual({
        bar: {
          critical: "CRITICAL C",
          lazy: expect.trackedPromise(),
        },
      });

      await dfdc.resolve("Yep!");
      expect(t.router.state.loaderData).toEqual({
        bar: {
          critical: "CRITICAL C",
          lazy: expect.trackedPromise("Yep!"),
        },
      });
    });

    it("cancels pending deferreds on 404 navigations", async () => {
      let t = setup({
        routes: [
          {
            id: "index",
            index: true,
            loader: true,
          },
          {
            id: "lazy",
            path: "lazy",
            loader: true,
          },
        ],
        hydrationData: { loaderData: { index: "INDEX" } },
        initialEntries: ["/"],
      });

      let A = await t.navigate("/lazy");
      let dfd = createDeferred();
      await A.loaders.lazy.resolve(
        defer({
          critical: "CRITICAL",
          lazy: dfd.promise,
        })
      );

      await t.navigate("/not-found");
      // Navigation completes immediately and deferreds are cancelled
      expect(t.router.state.loaderData).toEqual({});

      // Resolution doesn't do anything
      await dfd.resolve("Nope!");
      expect(t.router.state.loaderData).toEqual({});
    });

    it("cancels pending deferreds on errored GET submissions (w/ reused routes)", async () => {
      let t = setup({
        routes: [
          {
            id: "index",
            index: true,
            loader: true,
          },
          {
            id: "parent",
            path: "parent",
            loader: true,
            hasErrorBoundary: true,
            children: [
              {
                id: "a",
                path: "a",
                loader: true,
              },
              {
                id: "b",
                path: "b",
              },
            ],
          },
        ],
        hydrationData: { loaderData: { index: "INDEX" } },
        initialEntries: ["/"],
      });

      // Navigate to /parent/a and kick off a deferred's for both
      let A = await t.navigate("/parent/a");
      let parentDfd = createDeferred();
      await A.loaders.parent.resolve(
        defer({
          critical: "CRITICAL PARENT",
          lazy: parentDfd.promise,
        })
      );
      let aDfd = createDeferred();
      await A.loaders.a.resolve(
        defer({
          critical: "CRITICAL A",
          lazy: aDfd.promise,
        })
      );
      expect(t.router.state.loaderData).toEqual({
        parent: {
          critical: "CRITICAL PARENT",
          lazy: expect.trackedPromise(),
        },
        a: {
          critical: "CRITICAL A",
          lazy: expect.trackedPromise(),
        },
      });

      // Perform an invalid navigation to /parent/b which will be handled
      // using parent's error boundary.  Parent's deferred should be left alone
      // while A's should be cancelled since they will no longer be rendered
      let formData = new FormData();
      formData.append("file", new Blob(["1", "2"]), "file.txt");
      await t.navigate("/parent/b", {
        formMethod: "get",
        formData,
      });
      // Navigation completes immediately with an error at the boundary
      expect(t.router.state.loaderData).toEqual({
        parent: {
          critical: "CRITICAL PARENT",
          lazy: expect.trackedPromise(),
        },
      });
      expect(t.router.state.errors).toEqual({
        parent: new ErrorResponse(
          400,
          "Bad Request",
          new Error("Cannot submit binary form data using GET"),
          true
        ),
      });

      await parentDfd.resolve("Yep!");
      await aDfd.resolve("Nope!");
      expect(t.router.state.loaderData).toEqual({
        parent: {
          critical: "CRITICAL PARENT",
          lazy: expect.trackedPromise("Yep!"),
        },
      });
    });

    it("cancels pending deferreds on errored GET submissions (w/o reused routes)", async () => {
      let t = setup({
        routes: [
          {
            id: "index",
            index: true,
            loader: true,
          },
          {
            id: "a",
            path: "a",
            loader: true,
            children: [
              {
                id: "aChild",
                path: "child",
                loader: true,
              },
            ],
          },
          {
            id: "b",
            path: "b",
            loader: true,
            children: [
              {
                id: "bChild",
                path: "child",
                loader: true,
                hasErrorBoundary: true,
              },
            ],
          },
        ],
        hydrationData: { loaderData: { index: "INDEX" } },
        initialEntries: ["/"],
      });

      // Navigate to /parent/a and kick off deferred's for both
      let A = await t.navigate("/a/child");
      let aDfd = createDeferred();
      await A.loaders.a.resolve(
        defer({
          critical: "CRITICAL A",
          lazy: aDfd.promise,
        })
      );
      let aChildDfd = createDeferred();
      await A.loaders.aChild.resolve(
        defer({
          critical: "CRITICAL A CHILD",
          lazy: aChildDfd.promise,
        })
      );
      expect(t.router.state.loaderData).toEqual({
        a: {
          critical: "CRITICAL A",
          lazy: expect.trackedPromise(),
        },
        aChild: {
          critical: "CRITICAL A CHILD",
          lazy: expect.trackedPromise(),
        },
      });

      // Perform an invalid navigation to /b/child which should cancel all
      // pending deferred's since nothing is reused.  It should not call bChild's
      // loader since it's below the boundary but should call b's loader.
      let formData = new FormData();
      formData.append("file", new Blob(["1", "2"]), "file.txt");
      let B = await t.navigate("/b/child", {
        formMethod: "get",
        formData,
      });

      // Both should be cancelled
      await aDfd.resolve("Nope!");
      await aChildDfd.resolve("Nope!");
      expect(t.router.state.loaderData).toEqual({
        a: {
          critical: "CRITICAL A",
          lazy: expect.trackedPromise(null, null, true),
        },
        aChild: {
          critical: "CRITICAL A CHILD",
          lazy: expect.trackedPromise(null, null, true),
        },
      });

      await B.loaders.b.resolve("B LOADER");
      expect(t.router.state.loaderData).toEqual({
        b: "B LOADER",
      });
      expect(t.router.state.errors).toEqual({
        bChild: new ErrorResponse(
          400,
          "Bad Request",
          new Error("Cannot submit binary form data using GET"),
          true
        ),
      });
      expect(B.loaders.bChild.stub).not.toHaveBeenCalled();
    });

    it("does not cancel pending deferreds on hash change only navigations", async () => {
      let t = setup({
        routes: [
          {
            id: "index",
            index: true,
            loader: true,
          },
          {
            id: "lazy",
            path: "lazy",
            loader: true,
          },
        ],
        hydrationData: { loaderData: { index: "INDEX" } },
        initialEntries: ["/"],
      });

      let A = await t.navigate("/lazy");
      let dfd = createDeferred();
      await A.loaders.lazy.resolve(
        defer({
          critical: "CRITICAL",
          lazy: dfd.promise,
        })
      );

      await t.navigate("/lazy#hash");
      expect(t.router.state.loaderData).toEqual({
        lazy: {
          critical: "CRITICAL",
          lazy: expect.trackedPromise(),
        },
      });

      await dfd.resolve("Yep!");
      expect(t.router.state.loaderData).toEqual({
        lazy: {
          critical: "CRITICAL",
          lazy: expect.trackedPromise("Yep!"),
        },
      });
    });

    it("cancels pending deferreds on action submissions", async () => {
      let shouldRevalidateSpy = jest.fn(() => false);
      let t = setup({
        routes: [
          {
            id: "index",
            index: true,
            loader: true,
          },
          {
            id: "parent",
            path: "parent",
            loader: true,
            shouldRevalidate: shouldRevalidateSpy,
            children: [
              {
                id: "a",
                path: "a",
                loader: true,
              },
              {
                id: "b",
                path: "b",
                action: true,
              },
            ],
          },
        ],
        hydrationData: { loaderData: { index: "INDEX" } },
        initialEntries: ["/"],
      });

      let A = await t.navigate("/parent/a");
      let parentDfd = createDeferred();
      await A.loaders.parent.resolve(
        defer({
          critical: "CRITICAL PARENT",
          lazy: parentDfd.promise,
        })
      );
      let aDfd = createDeferred();
      await A.loaders.a.resolve(
        defer({
          critical: "CRITICAL A",
          lazy: aDfd.promise,
        })
      );

      // Action submission causes all to be cancelled, even reused ones, and
      // ignores shouldRevalidate since the cancelled active deferred means we
      // are missing data
      let B = await t.navigate("/parent/b", {
        formMethod: "post",
        formData: createFormData({ key: "value" }),
      });
      await parentDfd.resolve("Nope!");
      await aDfd.resolve("Nope!");
      expect(t.router.state.loaderData).toEqual({
        parent: {
          critical: "CRITICAL PARENT",
          lazy: expect.trackedPromise(null, null, true),
        },
        a: {
          critical: "CRITICAL A",
          lazy: expect.trackedPromise(null, null, true),
        },
      });

      await B.actions.b.resolve("ACTION");
      let parentDfd2 = createDeferred();
      await B.loaders.parent.resolve(
        defer({
          critical: "CRITICAL PARENT 2",
          lazy: parentDfd2.promise,
        })
      );
      expect(t.router.state.actionData).toEqual({
        b: "ACTION",
      });
      // Since we still have outstanding deferreds on the revalidation, we're
      // still in the loading state and showing the old data
      expect(t.router.state.loaderData).toEqual({
        parent: {
          critical: "CRITICAL PARENT",
          lazy: expect.trackedPromise(null, null, true),
        },
        a: {
          critical: "CRITICAL A",
          lazy: expect.trackedPromise(null, null, true),
        },
      });

      await parentDfd2.resolve("Yep!");
      expect(t.router.state.loaderData).toEqual({
        parent: {
          critical: "CRITICAL PARENT 2",
          lazy: expect.trackedPromise("Yep!"),
        },
      });

      expect(shouldRevalidateSpy).not.toHaveBeenCalled();
    });

    it("does not put resolved deferred's back into a loading state during revalidation", async () => {
      let shouldRevalidateSpy = jest.fn(() => false);
      let t = setup({
        routes: [
          {
            id: "index",
            index: true,
            loader: true,
          },
          {
            id: "parent",
            path: "parent",
            loader: true,
            shouldRevalidate: shouldRevalidateSpy,
            children: [
              {
                id: "a",
                path: "a",
                loader: true,
              },
              {
                id: "b",
                path: "b",
                action: true,
                loader: true,
              },
            ],
          },
        ],
        hydrationData: { loaderData: { index: "INDEX" } },
        initialEntries: ["/"],
      });

      // Route to /parent/a and return and resolve deferred's for both
      let A = await t.navigate("/parent/a");
      let parentDfd1 = createDeferred();
      let parentDfd2 = createDeferred();
      await A.loaders.parent.resolve(
        defer({
          critical: "CRITICAL PARENT",
          lazy1: parentDfd1.promise,
          lazy2: parentDfd2.promise,
        })
      );
      let aDfd1 = createDeferred();
      let aDfd2 = createDeferred();
      await A.loaders.a.resolve(
        defer({
          critical: "CRITICAL A",
          lazy1: aDfd1.promise,
          lazy2: aDfd2.promise,
        })
      );

      // Resolve one of the deferred for each prior to the action submission
      await parentDfd1.resolve("LAZY PARENT 1");
      await aDfd1.resolve("LAZY A 1");

      // Action submission causes all to be cancelled, even reused ones, and
      // ignores shouldRevalidate since the cancelled active deferred means we
      // are missing data
      let B = await t.navigate("/parent/b", {
        formMethod: "post",
        formData: createFormData({ key: "value" }),
      });
      await parentDfd2.resolve("Nope!");
      await aDfd2.resolve("Nope!");
      expect(t.router.state.loaderData).toEqual({
        parent: {
          critical: "CRITICAL PARENT",
          lazy1: expect.trackedPromise("LAZY PARENT 1"),
          lazy2: expect.trackedPromise(null, null, true),
        },
        a: {
          critical: "CRITICAL A",
          lazy1: expect.trackedPromise("LAZY A 1"),
          lazy2: expect.trackedPromise(null, null, true),
        },
      });

      await B.actions.b.resolve("ACTION");
      let parentDfd1Revalidation = createDeferred();
      let parentDfd2Revalidation = createDeferred();
      await B.loaders.parent.resolve(
        defer({
          critical: "CRITICAL PARENT*",
          lazy1: parentDfd1Revalidation.promise,
          lazy2: parentDfd2Revalidation.promise,
        })
      );
      await B.loaders.b.resolve("B");

      // At this point, we resolved the action and the loaders - however the
      // parent loader returned a deferred so we stay in the "loading" state
      // until everything resolves
      expect(t.router.state.navigation.state).toBe("loading");
      expect(t.router.state.actionData).toEqual({
        b: "ACTION",
      });
      expect(t.router.state.loaderData).toEqual({
        parent: {
          critical: "CRITICAL PARENT",
          lazy1: expect.trackedPromise("LAZY PARENT 1"),
          lazy2: expect.trackedPromise(null, null, true),
        },
        a: {
          critical: "CRITICAL A",
          lazy1: expect.trackedPromise("LAZY A 1"),
          lazy2: expect.trackedPromise(null, null, true),
        },
      });

      // Resolve the first deferred - should not complete the navigation yet
      await parentDfd1Revalidation.resolve("LAZY PARENT 1*");
      expect(t.router.state.navigation.state).toBe("loading");
      expect(t.router.state.loaderData).toEqual({
        parent: {
          critical: "CRITICAL PARENT",
          lazy1: expect.trackedPromise("LAZY PARENT 1"),
          lazy2: expect.trackedPromise(null, null, true),
        },
        a: {
          critical: "CRITICAL A",
          lazy1: expect.trackedPromise("LAZY A 1"),
          lazy2: expect.trackedPromise(null, null, true),
        },
      });

      await parentDfd2Revalidation.resolve("LAZY PARENT 2*");
      expect(t.router.state.navigation.state).toBe("idle");
      expect(t.router.state.actionData).toEqual({
        b: "ACTION",
      });
      expect(t.router.state.loaderData).toEqual({
        parent: {
          critical: "CRITICAL PARENT*",
          lazy1: expect.trackedPromise("LAZY PARENT 1*"),
          lazy2: expect.trackedPromise("LAZY PARENT 2*"),
        },
        b: "B",
      });

      expect(shouldRevalidateSpy).not.toHaveBeenCalled();
    });

    it("triggers fallbacks on new dynamic route instances", async () => {
      let t = setup({
        routes: [
          {
            id: "index",
            index: true,
            loader: true,
          },
          {
            id: "invoice",
            path: "invoices/:id",
            loader: true,
          },
        ],
        hydrationData: { loaderData: { index: "INDEX" } },
        initialEntries: ["/"],
      });

      let A = await t.navigate("/invoices/1");
      let dfd1 = createDeferred();
      await A.loaders.invoice.resolve(defer({ lazy: dfd1.promise }));
      expect(t.router.state.loaderData).toEqual({
        invoice: {
          lazy: expect.trackedPromise(),
        },
      });

      await dfd1.resolve("DATA 1");
      expect(t.router.state.loaderData).toEqual({
        invoice: {
          lazy: expect.trackedPromise("DATA 1"),
        },
      });

      // Goes back into a loading state since this is a new instance of the
      // invoice route
      let B = await t.navigate("/invoices/2");
      let dfd2 = createDeferred();
      await B.loaders.invoice.resolve(defer({ lazy: dfd2.promise }));
      expect(t.router.state.loaderData).toEqual({
        invoice: {
          lazy: expect.trackedPromise(),
        },
      });

      await dfd2.resolve("DATA 2");
      expect(t.router.state.loaderData).toEqual({
        invoice: {
          lazy: expect.trackedPromise("DATA 2"),
        },
      });
    });

    it("triggers fallbacks on new splat route instances", async () => {
      let t = setup({
        routes: [
          {
            id: "index",
            index: true,
            loader: true,
          },
          {
            id: "invoices",
            path: "invoices",
            children: [
              {
                id: "invoice",
                path: "*",
                loader: true,
              },
            ],
          },
        ],
        hydrationData: { loaderData: { index: "INDEX" } },
        initialEntries: ["/"],
      });

      let A = await t.navigate("/invoices/1");
      let dfd1 = createDeferred();
      await A.loaders.invoice.resolve(defer({ lazy: dfd1.promise }));
      expect(t.router.state.loaderData).toEqual({
        invoice: {
          lazy: expect.trackedPromise(),
        },
      });

      await dfd1.resolve("DATA 1");
      expect(t.router.state.loaderData).toEqual({
        invoice: {
          lazy: expect.trackedPromise("DATA 1"),
        },
      });

      // Goes back into a loading state since this is a new instance of the
      // invoice route
      let B = await t.navigate("/invoices/2");
      let dfd2 = createDeferred();
      await B.loaders.invoice.resolve(defer({ lazy: dfd2.promise }));
      expect(t.router.state.loaderData).toEqual({
        invoice: {
          lazy: expect.trackedPromise(),
        },
      });

      await dfd2.resolve("DATA 2");
      expect(t.router.state.loaderData).toEqual({
        invoice: {
          lazy: expect.trackedPromise("DATA 2"),
        },
      });
    });

    it("cancels awaited reused deferreds on subsequent navigations", async () => {
      let shouldRevalidateSpy = jest.fn(() => false);
      let t = setup({
        routes: [
          {
            id: "index",
            index: true,
            loader: true,
          },
          {
            id: "parent",
            path: "parent",
            loader: true,
            shouldRevalidate: shouldRevalidateSpy,
            children: [
              {
                id: "a",
                path: "a",
                loader: true,
              },
              {
                id: "b",
                path: "b",
                action: true,
                loader: true,
              },
            ],
          },
        ],
        hydrationData: { loaderData: { index: "INDEX" } },
        initialEntries: ["/"],
      });

      // Route to /parent/a and return and resolve deferred's for both
      let A = await t.navigate("/parent/a");
      let parentDfd = createDeferred(); // Never resolves in this test
      await A.loaders.parent.resolve(
        defer({
          critical: "CRITICAL PARENT",
          lazy: parentDfd.promise,
        })
      );
      let aDfd = createDeferred();
      await A.loaders.a.resolve(
        defer({
          critical: "CRITICAL A",
          lazy: aDfd.promise,
        })
      );

      // Action submission to cancel deferreds
      let B = await t.navigate("/parent/b", {
        formMethod: "post",
        formData: createFormData({ key: "value" }),
      });
      expect(t.router.state.loaderData).toEqual({
        parent: {
          critical: "CRITICAL PARENT",
          lazy: expect.trackedPromise(),
        },
        a: {
          critical: "CRITICAL A",
          lazy: expect.trackedPromise(),
        },
      });

      await B.actions.b.resolve("ACTION");
      let parentDfd2 = createDeferred(); // Never resolves in this test
      await B.loaders.parent.resolve(
        defer({
          critical: "CRITICAL PARENT*",
          lazy: parentDfd2.promise,
        })
      );
      await B.loaders.b.resolve("B");

      // Still in loading state due to revalidation deferred
      expect(t.router.state.navigation.state).toBe("loading");
      expect(t.router.state.loaderData).toEqual({
        parent: {
          critical: "CRITICAL PARENT",
          lazy: expect.trackedPromise(null, null, true),
        },
        a: {
          critical: "CRITICAL A",
          lazy: expect.trackedPromise(null, null, true),
        },
      });

      // Navigate elsewhere - should cancel/abort revalidation deferreds
      let C = await t.navigate("/");
      await C.loaders.index.resolve("INDEX*");
      expect(t.router.state.navigation.state).toBe("idle");
      expect(t.router.state.actionData).toEqual(null);
      expect(t.router.state.loaderData).toEqual({
        index: "INDEX*",
      });
    });

    it("does not support deferred data on fetcher loads", async () => {
      let t = setup({
        routes: [
          {
            id: "index",
            index: true,
          },
          {
            id: "fetch",
            path: "fetch",
            loader: true,
          },
        ],
        initialEntries: ["/"],
      });

      let key = "key";
      let A = await t.fetch("/fetch", key);

      // deferred in a fetcher awaits all data in the loading state
      let dfd = createDeferred();
      await A.loaders.fetch.resolve(
        defer({
          critical: "1",
          lazy: dfd.promise,
        })
      );
      expect(t.router.state.fetchers.get(key)).toMatchObject({
        state: "loading",
        data: undefined,
      });

      await dfd.resolve("2");
      expect(t.router.state.fetchers.get(key)).toMatchObject({
        state: "idle",
        data: {
          critical: "1",
          lazy: "2",
        },
      });

      // Trigger a revalidation for the same fetcher
      let B = await t.revalidate("fetch", "fetch");
      expect(t.router.state.revalidation).toBe("loading");
      let dfd2 = createDeferred();
      await B.loaders.fetch.resolve(
        defer({
          critical: "3",
          lazy: dfd2.promise,
        })
      );
      expect(t.router.state.fetchers.get(key)).toMatchObject({
        state: "idle",
        data: {
          critical: "1",
          lazy: "2",
        },
      });

      await dfd2.resolve("4");
      expect(t.router.state.fetchers.get(key)).toMatchObject({
        state: "idle",
        data: {
          critical: "3",
          lazy: "4",
        },
      });
    });

    it("triggers error boundaries if fetcher deferred data rejects", async () => {
      let t = setup({
        routes: [
          {
            id: "index",
            index: true,
          },
          {
            id: "fetch",
            path: "fetch",
            loader: true,
          },
        ],
        initialEntries: ["/"],
      });

      let key = "key";
      let A = await t.fetch("/fetch", key);

      let dfd = createDeferred();
      await A.loaders.fetch.resolve(
        defer({
          critical: "1",
          lazy: dfd.promise,
        })
      );
      await dfd.reject(new Error("Kaboom!"));
      expect(t.router.state.errors).toMatchObject({
        index: new Error("Kaboom!"),
      });
      expect(t.router.state.fetchers.get(key)).toBeUndefined();
    });

    it("cancels pending deferreds on fetcher reloads", async () => {
      let t = setup({
        routes: [
          {
            id: "index",
            index: true,
          },
          {
            id: "fetch",
            path: "fetch",
            loader: true,
          },
        ],
        initialEntries: ["/"],
      });

      let key = "key";
      let A = await t.fetch("/fetch", key);

      // deferred in a fetcher awaits all data in the loading state
      let dfd1 = createDeferred();
      let loaderPromise1 = A.loaders.fetch.resolve(
        defer({
          critical: "1",
          lazy: dfd1.promise,
        })
      );
      expect(t.router.state.fetchers.get(key)).toMatchObject({
        state: "loading",
        data: undefined,
      });

      // Fetch again
      let B = await t.fetch("/fetch", key);

      let dfd2 = createDeferred();
      let loaderPromise2 = B.loaders.fetch.resolve(
        defer({
          critical: "3",
          lazy: dfd2.promise,
        })
      );
      expect(t.router.state.fetchers.get(key)).toMatchObject({
        state: "loading",
        data: undefined,
      });

      // Resolving the second finishes us up
      await dfd1.resolve("2");
      await dfd2.resolve("4");
      await loaderPromise1;
      await loaderPromise2;
      expect(t.router.state.fetchers.get(key)).toMatchObject({
        state: "idle",
        data: {
          critical: "3",
          lazy: "4",
        },
      });
    });

    it("cancels pending deferreds on fetcher action submissions", async () => {
      let t = setup({
        routes: [
          {
            id: "index",
            index: true,
            loader: true,
          },
          {
            id: "parent",
            path: "parent",
            loader: true,
            shouldRevalidate: () => false,
            children: [
              {
                id: "a",
                path: "a",
                loader: true,
              },
              {
                id: "b",
                path: "b",
                action: true,
              },
            ],
          },
        ],
        hydrationData: { loaderData: { index: "INDEX" } },
        initialEntries: ["/"],
      });

      let A = await t.navigate("/parent/a");
      let parentDfd = createDeferred();
      await A.loaders.parent.resolve(
        defer({
          critical: "CRITICAL PARENT",
          lazy: parentDfd.promise,
        })
      );
      let aDfd = createDeferred();
      await A.loaders.a.resolve(
        defer({
          critical: "CRITICAL A",
          lazy: aDfd.promise,
        })
      );

      // Fetcher action submission causes all to be cancelled and
      // ignores shouldRevalidate since the cancelled active deferred means we
      // are missing data
      let key = "key";
      let B = await t.fetch("/parent/b", key, {
        formMethod: "post",
        formData: createFormData({ key: "value" }),
      });
      await parentDfd.resolve("Nope!");
      await aDfd.resolve("Nope!");
      expect(t.router.state.loaderData).toEqual({
        parent: {
          critical: "CRITICAL PARENT",
          lazy: expect.trackedPromise(null, null, true),
        },
        a: {
          critical: "CRITICAL A",
          lazy: expect.trackedPromise(null, null, true),
        },
      });

      await B.actions.b.resolve("ACTION");
      expect(t.router.state.fetchers.get(key)).toMatchObject({
        state: "loading",
        data: "ACTION",
      });

      await B.actions.b.resolve("ACTION");
      let parentDfd2 = createDeferred();
      await B.loaders.parent.resolve(
        defer({
          critical: "CRITICAL PARENT 2",
          lazy: parentDfd2.promise,
        })
      );
      let aDfd2 = createDeferred();
      await B.loaders.a.resolve(
        defer({
          critical: "CRITICAL A 2",
          lazy: aDfd2.promise,
        })
      );

      // Still showing old data while we wait on revalidation deferreds to
      // complete
      expect(t.router.state.loaderData).toEqual({
        parent: {
          critical: "CRITICAL PARENT",
          lazy: expect.trackedPromise(null, null, true),
        },
        a: {
          critical: "CRITICAL A",
          lazy: expect.trackedPromise(null, null, true),
        },
      });

      await parentDfd2.resolve("Yep!");
      await aDfd2.resolve("Yep!");
      expect(t.router.state.loaderData).toEqual({
        parent: {
          critical: "CRITICAL PARENT 2",
          lazy: expect.trackedPromise("Yep!"),
        },
        a: {
          critical: "CRITICAL A 2",
          lazy: expect.trackedPromise("Yep!"),
        },
      });
      expect(t.router.state.fetchers.get(key)).toMatchObject({
        state: "idle",
        data: "ACTION",
      });
    });

    it("differentiates between navigation and fetcher deferreds on cancellations", async () => {
      let dfds: Array<ReturnType<typeof createDeferred>> = [];
      let signals: Array<AbortSignal> = [];
      let router = createRouter({
        history: createMemoryHistory({ initialEntries: ["/"] }),
        routes: [
          {
            id: "root",
            path: "/",
            loader: ({ request }) => {
              let dfd = createDeferred();
              dfds.push(dfd);
              signals.push(request.signal);
              return defer({ value: dfd.promise });
            },
          },
        ],
        hydrationData: {
          loaderData: {
            root: { value: -1 },
          },
        },
      });

      // navigate to root, kicking off a reload of the root loader
      let key = "key";
      router.navigate("/");
      router.fetch(key, "root", "/");
      await tick();
      expect(router.state.navigation.state).toBe("loading");
      expect(router.state.loaderData).toEqual({
        root: { value: -1 },
      });
      expect(router.state.fetchers.get(key)).toMatchObject({
        state: "loading",
        data: undefined,
      });

      // Interrupt with a revalidation
      router.revalidate();

      // Original deferreds should do nothing on resolution
      dfds[0].resolve(0);
      dfds[1].resolve(1);
      await tick();
      expect(router.state.navigation.state).toBe("loading");
      expect(router.state.loaderData).toEqual({
        root: { value: -1 },
      });
      expect(router.state.fetchers.get(key)).toMatchObject({
        state: "loading",
        data: undefined,
      });

      // New deferreds should complete the revalidation
      dfds[2].resolve(2);
      dfds[3].resolve(3);
      await tick();
      expect(router.state.navigation.state).toBe("idle");
      expect(router.state.loaderData).toEqual({
        root: { value: expect.trackedPromise(2) },
      });
      expect(router.state.fetchers.get(key)).toMatchObject({
        state: "idle",
        data: { value: 3 },
      });

      // Assert that both the route loader and fetcher loader were aborted
      expect(signals[0].aborted).toBe(true); // initial route
      expect(signals[1].aborted).toBe(true); // initial fetcher
      expect(signals[2].aborted).toBe(false); // revalidating route
      expect(signals[3].aborted).toBe(false); // revalidating fetcher

      expect(router._internalActiveDeferreds.size).toBe(0);
      expect(router._internalFetchControllers.size).toBe(0);
      router.dispose();
    });
  });

  describe("ssr", () => {
    const SSR_ROUTES = [
      {
        id: "index",
        path: "/",
        loader: () => "INDEX LOADER",
      },
      {
        id: "parent",
        path: "/parent",
        loader: () => "PARENT LOADER",
        action: () => "PARENT ACTION",
        children: [
          {
            id: "parentIndex",
            index: true,
            loader: () => "PARENT INDEX LOADER",
            action: () => "PARENT INDEX ACTION",
          },
          {
            id: "child",
            path: "child",
            loader: () => "CHILD LOADER",
            action: () => "CHILD ACTION",
          },
          {
            id: "json",
            path: "json",
            loader: () => json({ type: "loader" }),
            action: () => json({ type: "action" }),
          },
          {
            id: "deferred",
            path: "deferred",
            loader: () =>
              defer({
                critical: "loader",
                lazy: new Promise((r) => setTimeout(() => r("lazy"), 10)),
              }),
            action: () =>
              defer({
                critical: "action",
                lazy: new Promise((r) => setTimeout(() => r("lazy"), 10)),
              }),
          },
          {
            id: "error",
            path: "error",
            loader: () => Promise.reject("ERROR LOADER ERROR"),
            action: () => Promise.reject("ERROR ACTION ERROR"),
          },
          {
            id: "errorBoundary",
            path: "error-boundary",
            hasErrorBoundary: true,
            loader: () => Promise.reject("ERROR BOUNDARY LOADER ERROR"),
            action: () => Promise.reject("ERROR BOUNDARY ACTION ERROR"),
          },
        ],
      },
      {
        id: "redirect",
        path: "/redirect",
        loader: () => redirect("/"),
      },
    ];

    function createRequest(path: string, opts?: RequestInit) {
      return new Request(`http://localhost${path}`, {
        signal: new AbortController().signal,
        ...opts,
      });
    }

    function createSubmitRequest(path: string, opts?: RequestInit) {
      let searchParams = new URLSearchParams();
      searchParams.append("key", "value");

      return createRequest(path, {
        method: "post",
        body: searchParams,
        ...opts,
      });
    }

    describe("document requests", () => {
      it("should support document load navigations", async () => {
        let { query } = createStaticHandler(SSR_ROUTES);
        let context = await query(createRequest("/parent/child"));
        expect(context).toMatchObject({
          actionData: null,
          loaderData: {
            parent: "PARENT LOADER",
            child: "CHILD LOADER",
          },
          errors: null,
          location: { pathname: "/parent/child" },
          matches: [{ route: { id: "parent" } }, { route: { id: "child" } }],
        });
      });

      it("should support document load navigations with HEAD requests", async () => {
        let { query } = createStaticHandler(SSR_ROUTES);
        let context = await query(
          createRequest("/parent/child", { method: "HEAD" })
        );
        expect(context).toMatchObject({
          actionData: null,
          loaderData: {
            parent: "PARENT LOADER",
            child: "CHILD LOADER",
          },
          errors: null,
          location: { pathname: "/parent/child" },
          matches: [{ route: { id: "parent" } }, { route: { id: "child" } }],
        });
      });

      it("should support document load navigations with a basename", async () => {
        let { query } = createStaticHandler(SSR_ROUTES, { basename: "/base" });
        let context = await query(createRequest("/base/parent/child"));
        expect(context).toMatchObject({
          actionData: null,
          loaderData: {
            parent: "PARENT LOADER",
            child: "CHILD LOADER",
          },
          errors: null,
          location: { pathname: "/base/parent/child" },
          matches: [{ route: { id: "parent" } }, { route: { id: "child" } }],
        });
      });

      it("should support document load navigations returning responses", async () => {
        let { query } = createStaticHandler(SSR_ROUTES);
        let context = await query(createRequest("/parent/json"));
        expect(context).toMatchObject({
          actionData: null,
          loaderData: {
            parent: "PARENT LOADER",
            json: { type: "loader" },
          },
          errors: null,
          matches: [{ route: { id: "parent" } }, { route: { id: "json" } }],
        });
      });

      // Note: this is only until we wire up the remix streaming
      it("should abort deferred data on load navigations (for now)", async () => {
        let { query } = createStaticHandler(SSR_ROUTES);
        let context = await query(createRequest("/parent/deferred"));
        expect(context).toMatchObject({
          actionData: null,
          loaderData: {
            parent: "PARENT LOADER",
            deferred: {
              critical: "loader",
              lazy: expect.trackedPromise(null, null, true),
            },
          },
          errors: null,
          location: { pathname: "/parent/deferred" },
          matches: [{ route: { id: "parent" } }, { route: { id: "deferred" } }],
        });

        await new Promise((r) => setTimeout(r, 10));
        expect(
          (context as StaticHandlerContext).loaderData.deferred.lazy instanceof
            Promise
        ).toBe(true);
      });

      it("should support document submit navigations", async () => {
        let { query } = createStaticHandler(SSR_ROUTES);
        let context = await query(createSubmitRequest("/parent/child"));
        expect(context).toMatchObject({
          actionData: {
            child: "CHILD ACTION",
          },
          loaderData: {
            parent: "PARENT LOADER",
            child: "CHILD LOADER",
          },
          errors: null,
          location: { pathname: "/parent/child" },
          matches: [{ route: { id: "parent" } }, { route: { id: "child" } }],
        });
      });

      it("should support alternative submission methods", async () => {
        let { query } = createStaticHandler(SSR_ROUTES);
        let context;

        let expected = {
          actionData: {
            child: "CHILD ACTION",
          },
          loaderData: {
            parent: "PARENT LOADER",
            child: "CHILD LOADER",
          },
          errors: null,
          location: { pathname: "/parent/child" },
          matches: [{ route: { id: "parent" } }, { route: { id: "child" } }],
        };

        context = await query(
          createSubmitRequest("/parent/child", { method: "PUT" })
        );
        expect(context).toMatchObject(expected);

        context = await query(
          createSubmitRequest("/parent/child", { method: "PATCH" })
        );
        expect(context).toMatchObject(expected);

        context = await query(
          createSubmitRequest("/parent/child", { method: "DELETE" })
        );
        expect(context).toMatchObject(expected);
      });

      it("should support document submit navigations returning responses", async () => {
        let { query } = createStaticHandler(SSR_ROUTES);
        let context = await query(createSubmitRequest("/parent/json"));
        expect(context).toMatchObject({
          actionData: {
            json: { type: "action" },
          },
          loaderData: {
            parent: "PARENT LOADER",
            json: { type: "loader" },
          },
          errors: null,
          matches: [{ route: { id: "parent" } }, { route: { id: "json" } }],
        });
      });

      it("should support document submit navigations to layout routes", async () => {
        let { query } = createStaticHandler(SSR_ROUTES);
        let context = await query(createSubmitRequest("/parent"));
        expect(context).toMatchObject({
          actionData: {
            parent: "PARENT ACTION",
          },
          loaderData: {
            parent: "PARENT LOADER",
            parentIndex: "PARENT INDEX LOADER",
          },
          errors: null,
          matches: [
            { route: { id: "parent" } },
            { route: { id: "parentIndex" } },
          ],
        });
      });

      it("should support document submit navigations to index routes", async () => {
        let { query } = createStaticHandler(SSR_ROUTES);
        let context = await query(createSubmitRequest("/parent?index"));
        expect(context).toMatchObject({
          actionData: {
            parentIndex: "PARENT INDEX ACTION",
          },
          loaderData: {
            parent: "PARENT LOADER",
            parentIndex: "PARENT INDEX LOADER",
          },
          errors: null,
          matches: [
            { route: { id: "parent" } },
            { route: { id: "parentIndex" } },
          ],
        });
      });

      it("should handle redirect Responses", async () => {
        let { query } = createStaticHandler(SSR_ROUTES);
        let response = await query(createRequest("/redirect"));
        expect(response instanceof Response).toBe(true);
        expect((response as Response).status).toBe(302);
        expect((response as Response).headers.get("Location")).toBe("/");
      });

      it("should handle relative redirect responses (loader)", async () => {
        let { query } = createStaticHandler([
          {
            path: "/",
            children: [
              {
                path: "parent",
                children: [
                  {
                    path: "child",
                    loader: () => redirect(".."),
                  },
                ],
              },
            ],
          },
        ]);
        let response = await query(createRequest("/parent/child"));
        expect(response instanceof Response).toBe(true);
        expect((response as Response).status).toBe(302);
        expect((response as Response).headers.get("Location")).toBe("/parent");
      });

      it("should handle relative redirect responses (action)", async () => {
        let { query } = createStaticHandler([
          {
            path: "/",
            children: [
              {
                path: "parent",
                children: [
                  {
                    path: "child",
                    action: () => redirect(".."),
                  },
                ],
              },
            ],
          },
        ]);
        let response = await query(createSubmitRequest("/parent/child"));
        expect(response instanceof Response).toBe(true);
        expect((response as Response).status).toBe(302);
        expect((response as Response).headers.get("Location")).toBe("/parent");
      });

      it("should handle external redirect Responses", async () => {
        let urls = [
          "http://remix.run/blog",
          "https://remix.run/blog",
          "//remix.run/blog",
          "app://whatever",
        ];

        for (let url of urls) {
          let handler = createStaticHandler([
            {
              path: "/",
              loader: () => redirect(url),
            },
          ]);
          let response = await handler.query(createRequest("/"));
          expect(response instanceof Response).toBe(true);
          expect((response as Response).status).toBe(302);
          expect((response as Response).headers.get("Location")).toBe(url);
        }
      });

      it("should handle 404 navigations", async () => {
        let { query } = createStaticHandler(SSR_ROUTES);
        let context = await query(createRequest("/not/found"));

        expect(context).toMatchObject({
          loaderData: {},
          actionData: null,
          errors: {
            index: new ErrorResponse(
              404,
              "Not Found",
              new Error('No route matches URL "/not/found"'),
              true
            ),
          },
          matches: [{ route: { id: "index" } }],
        });
      });

      it("should handle load error responses", async () => {
        let { query } = createStaticHandler(SSR_ROUTES);
        let context;

        // Error handled by child
        context = await query(createRequest("/parent/error-boundary"));
        expect(context).toMatchObject({
          actionData: null,
          loaderData: {
            parent: "PARENT LOADER",
          },
          errors: {
            errorBoundary: "ERROR BOUNDARY LOADER ERROR",
          },
          matches: [
            { route: { id: "parent" } },
            { route: { id: "errorBoundary" } },
          ],
        });

        // Error propagates to parent
        context = await query(createRequest("/parent/error"));
        expect(context).toMatchObject({
          actionData: null,
          loaderData: {
            parent: "PARENT LOADER",
          },
          errors: {
            parent: "ERROR LOADER ERROR",
          },
          matches: [{ route: { id: "parent" } }, { route: { id: "error" } }],
        });
      });

      it("should handle submit error responses", async () => {
        let { query } = createStaticHandler(SSR_ROUTES);
        let context;

        // Error handled by child
        context = await query(createSubmitRequest("/parent/error-boundary"));
        expect(context).toMatchObject({
          actionData: null,
          loaderData: {
            parent: "PARENT LOADER",
          },
          errors: {
            errorBoundary: "ERROR BOUNDARY ACTION ERROR",
          },
          matches: [
            { route: { id: "parent" } },
            { route: { id: "errorBoundary" } },
          ],
        });

        // Error propagates to parent
        context = await query(createSubmitRequest("/parent/error"));
        expect(context).toMatchObject({
          actionData: null,
          loaderData: {},
          errors: {
            parent: "ERROR ACTION ERROR",
          },
          matches: [{ route: { id: "parent" } }, { route: { id: "error" } }],
        });
      });

      it("should handle aborted load requests", async () => {
        let dfd = createDeferred();
        let controller = new AbortController();
        let { query } = createStaticHandler([
          {
            id: "root",
            path: "/",
            loader: () => dfd.promise,
          },
        ]);
        let request = createRequest("/", { signal: controller.signal });
        let e;
        try {
          let contextPromise = query(request);
          controller.abort();
          // This should resolve even though we never resolved the loader
          await contextPromise;
        } catch (_e) {
          e = _e;
        }
        expect(e).toMatchInlineSnapshot(`[Error: query() call aborted]`);
      });

      it("should handle aborted submit requests", async () => {
        let dfd = createDeferred();
        let controller = new AbortController();
        let { query } = createStaticHandler([
          {
            id: "root",
            path: "/",
            action: () => dfd.promise,
          },
        ]);
        let request = createSubmitRequest("/", {
          signal: controller.signal,
        });
        let e;
        try {
          let contextPromise = query(request);
          controller.abort();
          // This should resolve even though we never resolved the loader
          await contextPromise;
        } catch (_e) {
          e = _e;
        }
        expect(e).toMatchInlineSnapshot(`[Error: query() call aborted]`);
      });

      it("should require a signal on the request", async () => {
        let { query } = createStaticHandler(SSR_ROUTES);
        let request = createRequest("/", { signal: undefined });
        let e;
        try {
          await query(request);
        } catch (_e) {
          e = _e;
        }
        expect(e).toMatchInlineSnapshot(
          `[Error: query()/queryRoute() requests must contain an AbortController signal]`
        );
      });

      it("should handle not found action submissions with a 405 error", async () => {
        let { query } = createStaticHandler([
          {
            id: "root",
            path: "/",
          },
        ]);
        let request = createSubmitRequest("/");
        let context = await query(request);
        expect(context).toMatchObject({
          actionData: null,
          loaderData: {},
          errors: {
            root: new ErrorResponse(
              405,
              "Method Not Allowed",
              new Error(
                'You made a POST request to "/" but did not provide an `action` ' +
                  'for route "root", so there is no way to handle the request.'
              ),
              true
            ),
          },
          matches: [{ route: { id: "root" } }],
        });
      });

      it("should handle unsupported methods with a 405 error", async () => {
        let { query } = createStaticHandler([
          {
            id: "root",
            path: "/",
          },
        ]);
        let request = createRequest("/", { method: "OPTIONS" });
        let context = await query(request);
        expect(context).toMatchObject({
          actionData: null,
          loaderData: {},
          errors: {
            root: new ErrorResponse(
              405,
              "Method Not Allowed",
              new Error('Invalid request method "OPTIONS"'),
              true
            ),
          },
          matches: [{ route: { id: "root" } }],
        });
      });

      it("should send proper arguments to loaders", async () => {
        let rootLoaderStub = jest.fn(() => "ROOT");
        let childLoaderStub = jest.fn(() => "CHILD");
        let { query } = createStaticHandler([
          {
            id: "root",
            path: "/",
            loader: rootLoaderStub,
            children: [
              {
                id: "child",
                path: "child",
                loader: childLoaderStub,
              },
            ],
          },
        ]);
        await query(createRequest("/child"));

        // @ts-expect-error
        let rootLoaderRequest = rootLoaderStub.mock.calls[0][0]?.request;
        // @ts-expect-error
        let childLoaderRequest = childLoaderStub.mock.calls[0][0]?.request;
        expect(rootLoaderRequest.method).toBe("GET");
        expect(rootLoaderRequest.url).toBe("http://localhost/child");
        expect(childLoaderRequest.method).toBe("GET");
        expect(childLoaderRequest.url).toBe("http://localhost/child");
      });

      it("should send proper arguments to actions", async () => {
        let actionStub = jest.fn(() => "ACTION");
        let rootLoaderStub = jest.fn(() => "ROOT");
        let childLoaderStub = jest.fn(() => "CHILD");
        let { query } = createStaticHandler([
          {
            id: "root",
            path: "/",
            loader: rootLoaderStub,
            children: [
              {
                id: "child",
                path: "child",
                action: actionStub,
                loader: childLoaderStub,
              },
            ],
          },
        ]);
        await query(createSubmitRequest("/child"));

        // @ts-expect-error
        let actionRequest = actionStub.mock.calls[0][0]?.request;
        expect(actionRequest.method).toBe("POST");
        expect(actionRequest.url).toBe("http://localhost/child");
        expect(actionRequest.headers.get("Content-Type")).toBe(
          "application/x-www-form-urlencoded;charset=UTF-8"
        );
        expect((await actionRequest.formData()).get("key")).toBe("value");

        // @ts-expect-error
        let rootLoaderRequest = rootLoaderStub.mock.calls[0][0]?.request;
        // @ts-expect-error
        let childLoaderRequest = childLoaderStub.mock.calls[0][0]?.request;
        expect(rootLoaderRequest.method).toBe("GET");
        expect(rootLoaderRequest.url).toBe("http://localhost/child");
        expect(childLoaderRequest.method).toBe("GET");
        expect(childLoaderRequest.url).toBe("http://localhost/child");
      });

<<<<<<< HEAD
=======
      it("should support a requestContext passed to loaders and actions", async () => {
        let requestContext = { sessionId: "12345" };
        let rootStub = jest.fn(() => "ROOT");
        let childStub = jest.fn(() => "CHILD");
        let actionStub = jest.fn(() => "CHILD ACTION");
        let arg = (s) => s.mock.calls[0][0];
        let { query } = createStaticHandler([
          {
            id: "root",
            path: "/",
            loader: rootStub,
            children: [
              {
                id: "child",
                path: "child",
                action: actionStub,
                loader: childStub,
              },
            ],
          },
        ]);

        await query(createRequest("/child"), { requestContext });
        expect(arg(rootStub).context.sessionId).toBe("12345");
        expect(arg(childStub).context.sessionId).toBe("12345");

        actionStub.mockClear();
        rootStub.mockClear();
        childStub.mockClear();

        await query(createSubmitRequest("/child"), { requestContext });
        expect(arg(actionStub).context.sessionId).toBe("12345");
        expect(arg(rootStub).context.sessionId).toBe("12345");
        expect(arg(childStub).context.sessionId).toBe("12345");
      });

>>>>>>> 87ced699
      describe("statusCode", () => {
        it("should expose a 200 status code by default", async () => {
          let { query } = createStaticHandler([
            {
              id: "root",
              path: "/",
            },
          ]);
          let context = (await query(
            createRequest("/")
          )) as StaticHandlerContext;
          expect(context.statusCode).toBe(200);
        });

        it("should expose a 500 status code on loader errors", async () => {
          let { query } = createStaticHandler([
            {
              id: "root",
              path: "/",
              loader: () => json({ data: "ROOT" }, { status: 201 }),
              children: [
                {
                  id: "child",
                  index: true,
                  loader: () => {
                    throw new Error("💥");
                  },
                },
              ],
            },
          ]);
          let context = (await query(
            createRequest("/")
          )) as StaticHandlerContext;
          expect(context.statusCode).toBe(500);
        });

        it("should expose a 500 status code on action errors", async () => {
          let { query } = createStaticHandler([
            {
              id: "root",
              path: "/",
              loader: () => json({ data: "ROOT" }, { status: 201 }),
              children: [
                {
                  id: "child",
                  index: true,
                  loader: () => json({ data: "CHILD" }, { status: 202 }),
                  action: () => {
                    throw new Error("💥");
                  },
                },
              ],
            },
          ]);
          let context = (await query(
            createSubmitRequest("/?index")
          )) as StaticHandlerContext;
          expect(context.statusCode).toBe(500);
        });

        it("should expose a 4xx status code on thrown loader responses", async () => {
          let { query } = createStaticHandler([
            {
              id: "root",
              path: "/",
              loader: () => json({ data: "ROOT" }, { status: 201 }),
              children: [
                {
                  id: "child",
                  index: true,
                  loader: () => {
                    throw new Response(null, { status: 400 });
                  },
                },
              ],
            },
          ]);
          let context = (await query(
            createRequest("/")
          )) as StaticHandlerContext;
          expect(context.statusCode).toBe(400);
        });

        it("should expose a 4xx status code on thrown action responses", async () => {
          let { query } = createStaticHandler([
            {
              id: "root",
              path: "/",
              loader: () => json({ data: "ROOT" }, { status: 201 }),
              children: [
                {
                  id: "child",
                  index: true,
                  loader: () => json({ data: "CHILD" }, { status: 202 }),
                  action: () => {
                    throw new Response(null, { status: 400 });
                  },
                },
              ],
            },
          ]);
          let context = (await query(
            createSubmitRequest("/?index")
          )) as StaticHandlerContext;
          expect(context.statusCode).toBe(400);
        });

        it("should expose the action status on submissions", async () => {
          let { query } = createStaticHandler([
            {
              id: "root",
              path: "/",
              loader: () => json({ data: "ROOT" }, { status: 201 }),
              children: [
                {
                  id: "child",
                  index: true,
                  loader: () => json({ data: "ROOT" }, { status: 202 }),
                  action: () => json({ data: "ROOT" }, { status: 203 }),
                },
              ],
            },
          ]);
          let context = (await query(
            createSubmitRequest("/?index")
          )) as StaticHandlerContext;
          expect(context.statusCode).toBe(203);
        });

        it("should expose the deepest 2xx status", async () => {
          let { query } = createStaticHandler([
            {
              id: "root",
              path: "/",
              loader: () => json({ data: "ROOT" }, { status: 201 }),
              children: [
                {
                  id: "child",
                  index: true,
                  loader: () => json({ data: "ROOT" }, { status: 202 }),
                },
              ],
            },
          ]);
          let context = (await query(
            createRequest("/")
          )) as StaticHandlerContext;
          expect(context.statusCode).toBe(202);
        });

        it("should expose the shallowest 4xx/5xx status", async () => {
          let context;
          let query: StaticHandler["query"];

          query = createStaticHandler([
            {
              id: "root",
              path: "/",
              loader: () => {
                throw new Response(null, { status: 400 });
              },
              children: [
                {
                  id: "child",
                  index: true,
                  loader: () => {
                    throw new Response(null, { status: 401 });
                  },
                },
              ],
            },
          ]).query;
          context = (await query(createRequest("/"))) as StaticHandlerContext;
          expect(context.statusCode).toBe(400);

          query = createStaticHandler([
            {
              id: "root",
              path: "/",
              loader: () => {
                throw new Response(null, { status: 400 });
              },
              children: [
                {
                  id: "child",
                  index: true,
                  loader: () => {
                    throw new Response(null, { status: 500 });
                  },
                },
              ],
            },
          ]).query;
          context = (await query(createRequest("/"))) as StaticHandlerContext;
          expect(context.statusCode).toBe(400);

          query = createStaticHandler([
            {
              id: "root",
              path: "/",
              loader: () => {
                throw new Response(null, { status: 400 });
              },
              children: [
                {
                  id: "child",
                  index: true,
                  loader: () => {
                    throw new Error("💥");
                  },
                },
              ],
            },
          ]).query;
          context = (await query(createRequest("/"))) as StaticHandlerContext;
          expect(context.statusCode).toBe(400);
        });
      });

      describe("headers", () => {
        it("should expose headers from action/loader responses", async () => {
          let { query } = createStaticHandler([
            {
              id: "root",
              path: "/",
              loader: () => new Response(null, { headers: { two: "2" } }),
              children: [
                {
                  id: "child",
                  index: true,
                  action: () => new Response(null, { headers: { one: "1" } }),
                  loader: () => new Response(null, { headers: { three: "3" } }),
                },
              ],
            },
          ]);
          let context = (await query(
            createSubmitRequest("/?index")
          )) as StaticHandlerContext;
          expect(Array.from(context.actionHeaders.child.entries())).toEqual([
            ["one", "1"],
          ]);
          expect(Array.from(context.loaderHeaders.root.entries())).toEqual([
            ["two", "2"],
          ]);
          expect(Array.from(context.loaderHeaders.child.entries())).toEqual([
            ["three", "3"],
          ]);
        });

        it("should expose headers from loader error responses", async () => {
          let { query } = createStaticHandler([
            {
              id: "root",
              path: "/",
              loader: () => new Response(null, { headers: { one: "1" } }),
              children: [
                {
                  id: "child",
                  index: true,
                  loader: () => {
                    throw new Response(null, { headers: { two: "2" } });
                  },
                },
              ],
            },
          ]);
          let context = (await query(
            createRequest("/")
          )) as StaticHandlerContext;
          expect(Array.from(context.loaderHeaders.root.entries())).toEqual([
            ["one", "1"],
          ]);
          expect(Array.from(context.loaderHeaders.child.entries())).toEqual([
            ["two", "2"],
          ]);
        });

        it("should expose headers from action error responses", async () => {
          let { query } = createStaticHandler([
            {
              id: "root",
              path: "/",
              children: [
                {
                  id: "child",
                  index: true,
                  action: () => {
                    throw new Response(null, { headers: { one: "1" } });
                  },
                },
              ],
            },
          ]);
          let context = (await query(
            createSubmitRequest("/?index")
          )) as StaticHandlerContext;
          expect(Array.from(context.actionHeaders.child.entries())).toEqual([
            ["one", "1"],
          ]);
        });
      });
    });

    describe("singular route requests", () => {
      function setupFlexRouteTest() {
        function queryRoute(
          req: Request,
          routeId: string,
          type: "loader" | "action",
          data: any,
          isError = false
        ) {
          let handler = createStaticHandler([
            {
              id: "flex",
              path: "/flex",
              [type]: () =>
                isError ? Promise.reject(data) : Promise.resolve(data),
            },
          ]);
          return handler.queryRoute(req, { routeId });
        }

        return {
          resolveLoader(data: any) {
            return queryRoute(
              createRequest("/flex"),
              "flex",
              "loader",
              data,
              false
            );
          },
          rejectLoader(data: any) {
            return queryRoute(
              createRequest("/flex"),
              "flex",
              "loader",
              data,
              true
            );
          },
          resolveAction(data: any) {
            return queryRoute(
              createSubmitRequest("/flex"),
              "flex",
              "action",
              data,
              false
            );
          },
          rejectAction(data: any) {
            return queryRoute(
              createSubmitRequest("/flex"),
              "flex",
              "action",
              data,
              true
            );
          },
        };
      }

      it("should match routes automatically if no routeId is provided", async () => {
        let { queryRoute } = createStaticHandler(SSR_ROUTES);
        let data;

        data = await queryRoute(createRequest("/parent"));
        expect(data).toBe("PARENT LOADER");

        data = await queryRoute(createRequest("/parent?index"));
        expect(data).toBe("PARENT INDEX LOADER");

        data = await queryRoute(createRequest("/parent/child"), {
          routeId: "child",
        });
        expect(data).toBe("CHILD LOADER");
      });

      it("should support HEAD requests", async () => {
        let { queryRoute } = createStaticHandler(SSR_ROUTES);
        let data = await queryRoute(
          createRequest("/parent", { method: "HEAD" })
        );
        expect(data).toBe("PARENT LOADER");
      });

      it("should support singular route load navigations (primitives)", async () => {
        let { queryRoute } = createStaticHandler(SSR_ROUTES);
        let data;

        // Layout route
        data = await queryRoute(createRequest("/parent"), {
          routeId: "parent",
        });
        expect(data).toBe("PARENT LOADER");

        // Index route
        data = await queryRoute(createRequest("/parent"), {
          routeId: "parentIndex",
        });
        expect(data).toBe("PARENT INDEX LOADER");

        // Parent in nested route
        data = await queryRoute(createRequest("/parent/child"), {
          routeId: "parent",
        });
        expect(data).toBe("PARENT LOADER");

        // Child in nested route
        data = await queryRoute(createRequest("/parent/child"), {
          routeId: "child",
        });
        expect(data).toBe("CHILD LOADER");

        // Non-undefined falsey values should count
        let T = setupFlexRouteTest();
        data = await T.resolveLoader(null);
        expect(data).toBeNull();
        data = await T.resolveLoader(false);
        expect(data).toBe(false);
        data = await T.resolveLoader("");
        expect(data).toBe("");
      });

      it("should support singular route load navigations (Responses)", async () => {
        /* eslint-disable jest/no-conditional-expect */
        let T = setupFlexRouteTest();
        let data;

        // When Responses are returned or thrown, it should always resolve the
        // raw Response from queryRoute

        // Returned Success Response
        data = await T.resolveLoader(new Response("Created!", { status: 201 }));
        expect(data.status).toBe(201);
        expect(await data.text()).toBe("Created!");

        // Thrown Success Response
        try {
          await T.rejectLoader(new Response("Created!", { status: 201 }));
          expect(false).toBe(true);
        } catch (data) {
          expect(data.status).toBe(201);
          expect(await data.text()).toBe("Created!");
        }

        // Returned Redirect Response
        data = await T.resolveLoader(
          new Response(null, {
            status: 302,
            headers: { Location: "/" },
          })
        );
        expect(data.status).toBe(302);
        expect(data.headers.get("Location")).toBe("/");

        // Thrown Redirect Response
        data = await T.rejectLoader(
          new Response(null, {
            status: 301,
            headers: { Location: "/" },
          })
        );
        expect(data.status).toBe(301);
        expect(data.headers.get("Location")).toBe("/");

        // Returned Error Response
        data = await T.resolveLoader(new Response("Why?", { status: 400 }));
        expect(data.status).toBe(400);
        expect(await data.text()).toBe("Why?");

        // Thrown Error Response
        try {
          await T.rejectLoader(new Response("Oh no!", { status: 401 }));
          expect(false).toBe(true);
        } catch (data) {
          expect(data.status).toBe(401);
          expect(await data.text()).toBe("Oh no!");
        }
        /* eslint-enable jest/no-conditional-expect */
      });

      it("should support singular route load navigations (Errors)", async () => {
        let T = setupFlexRouteTest();
        let data;

        // Returned Error instance is treated as data since it was not thrown
        data = await T.resolveLoader(new Error("Why?"));
        expect(data).toEqual(new Error("Why?"));

        // Anything thrown (Error instance or not) will throw from queryRoute
        // so we know to handle it as an errorPath in the server.  Generally
        // though in queryRoute, we would expect responses to be coming back -
        // not

        // Thrown Error
        try {
          await T.rejectLoader(new Error("Oh no!"));
        } catch (e) {
          data = e;
        }
        expect(data).toEqual(new Error("Oh no!"));

        // Thrown non-Error
        try {
          await T.rejectLoader("This is weird?");
        } catch (e) {
          data = e;
        }
        expect(data).toEqual("This is weird?");

        // Non-undefined falsey values should count
        try {
          await T.rejectLoader(null);
        } catch (e) {
          data = e;
        }
        expect(data).toBeNull();
        try {
          await T.rejectLoader(false);
        } catch (e) {
          data = e;
        }
        expect(data).toBe(false);
        try {
          await T.rejectLoader("");
        } catch (e) {
          data = e;
        }
        expect(data).toBe("");
      });

      it("should support singular route load navigations (with a basename)", async () => {
        let { queryRoute } = createStaticHandler(SSR_ROUTES, {
          basename: "/base",
        });
        let data;

        // Layout route
        data = await queryRoute(createRequest("/base/parent"), {
          routeId: "parent",
        });
        expect(data).toBe("PARENT LOADER");

        // Index route
        data = await queryRoute(createRequest("/base/parent"), {
          routeId: "parentIndex",
        });
        expect(data).toBe("PARENT INDEX LOADER");

        // Parent in nested route
        data = await queryRoute(createRequest("/base/parent/child"), {
          routeId: "parent",
        });
        expect(data).toBe("PARENT LOADER");

        // Child in nested route
        data = await queryRoute(createRequest("/base/parent/child"), {
          routeId: "child",
        });
        expect(data).toBe("CHILD LOADER");

        // Non-undefined falsey values should count
        let T = setupFlexRouteTest();
        data = await T.resolveLoader(null);
        expect(data).toBeNull();
        data = await T.resolveLoader(false);
        expect(data).toBe(false);
        data = await T.resolveLoader("");
        expect(data).toBe("");
      });

      it("should support singular route submit navigations (primitives)", async () => {
        let { queryRoute } = createStaticHandler(SSR_ROUTES);
        let data;

        // Layout route
        data = await queryRoute(createSubmitRequest("/parent"), {
          routeId: "parent",
        });
        expect(data).toBe("PARENT ACTION");

        // Index route
        data = await queryRoute(createSubmitRequest("/parent"), {
          routeId: "parentIndex",
        });
        expect(data).toBe("PARENT INDEX ACTION");

        // Parent in nested route
        data = await queryRoute(createSubmitRequest("/parent/child"), {
          routeId: "parent",
        });
        expect(data).toBe("PARENT ACTION");

        // Child in nested route
        data = await queryRoute(createSubmitRequest("/parent/child"), {
          routeId: "child",
        });
        expect(data).toBe("CHILD ACTION");

        // Non-undefined falsey values should count
        let T = setupFlexRouteTest();
        data = await T.resolveAction(null);
        expect(data).toBeNull();
        data = await T.resolveAction(false);
        expect(data).toBe(false);
        data = await T.resolveAction("");
        expect(data).toBe("");
      });

      it("should support alternative submission methods", async () => {
        let { queryRoute } = createStaticHandler(SSR_ROUTES);
        let data;

        data = await queryRoute(
          createSubmitRequest("/parent", { method: "PUT" }),
          { routeId: "parent" }
        );
        expect(data).toBe("PARENT ACTION");

        data = await queryRoute(
          createSubmitRequest("/parent", { method: "PATCH" }),
          { routeId: "parent" }
        );
        expect(data).toBe("PARENT ACTION");

        data = await queryRoute(
          createSubmitRequest("/parent", { method: "DELETE" }),
          { routeId: "parent" }
        );
        expect(data).toBe("PARENT ACTION");
      });

      it("should support singular route submit navigations (Responses)", async () => {
        /* eslint-disable jest/no-conditional-expect */
        let T = setupFlexRouteTest();
        let data;

        // When Responses are returned or thrown, it should always resolve the
        // raw Response from queryRoute

        // Returned Success Response
        data = await T.resolveAction(new Response("Created!", { status: 201 }));
        expect(data.status).toBe(201);
        expect(await data.text()).toBe("Created!");

        // Thrown Success Response
        try {
          await T.rejectAction(new Response("Created!", { status: 201 }));
          expect(false).toBe(true);
        } catch (data) {
          expect(data.status).toBe(201);
          expect(await data.text()).toBe("Created!");
        }

        // Returned Redirect Response
        data = await T.resolveAction(
          new Response(null, {
            status: 302,
            headers: { Location: "/" },
          })
        );
        expect(data.status).toBe(302);
        expect(data.headers.get("Location")).toBe("/");

        // Thrown Redirect Response
        data = await T.rejectAction(
          new Response(null, {
            status: 301,
            headers: { Location: "/" },
          })
        );
        expect(data.status).toBe(301);
        expect(data.headers.get("Location")).toBe("/");

        // Returned Error Response
        data = await T.resolveAction(new Response("Why?", { status: 400 }));
        expect(data.status).toBe(400);
        expect(await data.text()).toBe("Why?");

        // Thrown Error Response
        try {
          await T.rejectAction(new Response("Oh no!", { status: 401 }));
          expect(false).toBe(true);
        } catch (data) {
          expect(data.status).toBe(401);
          expect(await data.text()).toBe("Oh no!");
        }
        /* eslint-enable jest/no-conditional-expect */
      });

      it("should support singular route submit navigations (Errors)", async () => {
        let T = setupFlexRouteTest();
        let data;

        // Returned Error instance is treated as data since it was not thrown
        data = await T.resolveAction(new Error("Why?"));
        expect(data).toEqual(new Error("Why?"));

        // Anything thrown (Error instance or not) will throw from queryRoute
        // so we know to handle it as an errorPath in the server.  Generally
        // though in queryRoute, we would expect responses to be coming back -
        // not

        // Thrown Error
        try {
          await T.rejectAction(new Error("Oh no!"));
        } catch (e) {
          data = e;
        }
        expect(data).toEqual(new Error("Oh no!"));

        // Thrown non-Error
        try {
          await T.rejectAction("This is weird?");
        } catch (e) {
          data = e;
        }
        expect(data).toEqual("This is weird?");

        // Non-undefined falsey values should count
        try {
          await T.rejectAction(null);
        } catch (e) {
          data = e;
        }
        expect(data).toBeNull();
        try {
          await T.rejectAction(false);
        } catch (e) {
          data = e;
        }
        expect(data).toBe(false);
        try {
          await T.rejectAction("");
        } catch (e) {
          data = e;
        }
        expect(data).toBe("");
      });

      it("should error if an action/loader returns undefined", async () => {
        let T = setupFlexRouteTest();
        let data;

        try {
          data = await T.resolveLoader(undefined);
        } catch (e) {
          data = e;
        }
        expect(data).toEqual(
          new Error(
            'You defined a loader for route "flex" but didn\'t return anything ' +
              "from your `loader` function. Please return a value or `null`."
          )
        );

        try {
          data = await T.resolveAction(undefined);
        } catch (e) {
          data = e;
        }
        expect(data).toEqual(
          new Error(
            'You defined an action for route "flex" but didn\'t return anything ' +
              "from your `action` function. Please return a value or `null`."
          )
        );
      });

      it("should handle relative redirect responses (loader)", async () => {
        let { queryRoute } = createStaticHandler([
          {
            path: "/",
            children: [
              {
                path: "parent",
                children: [
                  {
                    id: "child",
                    path: "child",
                    loader: () => redirect(".."),
                  },
                ],
              },
            ],
          },
        ]);
        let response = await queryRoute(createRequest("/parent/child"), {
          routeId: "child",
        });
        expect(response instanceof Response).toBe(true);
        expect((response as Response).status).toBe(302);
        expect((response as Response).headers.get("Location")).toBe("/parent");
      });

      it("should handle relative redirect responses (action)", async () => {
        let { queryRoute } = createStaticHandler([
          {
            path: "/",
            children: [
              {
                path: "parent",
                children: [
                  {
                    id: "child",
                    path: "child",
                    action: () => redirect(".."),
                  },
                ],
              },
            ],
          },
        ]);
        let response = await queryRoute(createSubmitRequest("/parent/child"), {
          routeId: "child",
        });
        expect(response instanceof Response).toBe(true);
        expect((response as Response).status).toBe(302);
        expect((response as Response).headers.get("Location")).toBe("/parent");
      });

      it("should handle external redirect Responses", async () => {
        let urls = [
          "http://remix.run/blog",
          "https://remix.run/blog",
          "//remix.run/blog",
          "app://whatever",
        ];

        for (let url of urls) {
          let handler = createStaticHandler([
            {
              id: "root",
              path: "/",
              loader: () => redirect(url),
            },
          ]);
          let response = await handler.queryRoute(createRequest("/"), {
            routeId: "root",
          });
          expect(response instanceof Response).toBe(true);
          expect((response as Response).status).toBe(302);
          expect((response as Response).headers.get("Location")).toBe(url);
        }
      });

      it("should not unwrap responses returned from loaders", async () => {
        let response = json({ key: "value" });
        let { queryRoute } = createStaticHandler([
          {
            id: "root",
            path: "/",
            loader: () => Promise.resolve(response),
          },
        ]);
        let request = createRequest("/");
        let data = await queryRoute(request, { routeId: "root" });
        expect(data instanceof Response).toBe(true);
        expect(await data.json()).toEqual({ key: "value" });
      });

      it("should not unwrap responses returned from actions", async () => {
        let response = json({ key: "value" });
        let { queryRoute } = createStaticHandler([
          {
            id: "root",
            path: "/",
            action: () => Promise.resolve(response),
          },
        ]);
        let request = createSubmitRequest("/");
        let data = await queryRoute(request, { routeId: "root" });
        expect(data instanceof Response).toBe(true);
        expect(await data.json()).toEqual({ key: "value" });
      });

      it("should handle aborted load requests", async () => {
        let dfd = createDeferred();
        let controller = new AbortController();
        let { queryRoute } = createStaticHandler([
          {
            id: "root",
            path: "/",
            loader: () => dfd.promise,
          },
        ]);
        let request = createRequest("/", {
          signal: controller.signal,
        });
        let e;
        try {
          let statePromise = queryRoute(request, { routeId: "root" });
          controller.abort();
          // This should resolve even though we never resolved the loader
          await statePromise;
        } catch (_e) {
          e = _e;
        }
        expect(e).toMatchInlineSnapshot(`[Error: queryRoute() call aborted]`);
      });

      it("should handle aborted submit requests", async () => {
        let dfd = createDeferred();
        let controller = new AbortController();
        let { queryRoute } = createStaticHandler([
          {
            id: "root",
            path: "/",
            action: () => dfd.promise,
          },
        ]);
        let request = createSubmitRequest("/", {
          signal: controller.signal,
        });
        let e;
        try {
          let statePromise = queryRoute(request, { routeId: "root" });
          controller.abort();
          // This should resolve even though we never resolved the loader
          await statePromise;
        } catch (_e) {
          e = _e;
        }
        expect(e).toMatchInlineSnapshot(`[Error: queryRoute() call aborted]`);
      });

      it("should require a signal on the request", async () => {
        let { queryRoute } = createStaticHandler(SSR_ROUTES);
        let request = createRequest("/", { signal: undefined });
        let e;
        try {
          await queryRoute(request, { routeId: "index" });
        } catch (_e) {
          e = _e;
        }
        expect(e).toMatchInlineSnapshot(
          `[Error: query()/queryRoute() requests must contain an AbortController signal]`
        );
      });

      it("should support a requestContext passed to loaders and actions", async () => {
        let requestContext = { sessionId: "12345" };
        let childStub = jest.fn(() => "CHILD");
        let actionStub = jest.fn(() => "CHILD ACTION");
        let arg = (s) => s.mock.calls[0][0];
        let { queryRoute } = createStaticHandler([
          {
            path: "/",
            children: [
              {
                id: "child",
                path: "child",
                action: actionStub,
                loader: childStub,
              },
            ],
          },
        ]);

        await queryRoute(createRequest("/child"), {
          routeId: "child",
          requestContext,
        });
        expect(arg(childStub).context.sessionId).toBe("12345");

        await queryRoute(createSubmitRequest("/child"), {
          routeId: "child",
          requestContext,
        });
        expect(arg(actionStub).context.sessionId).toBe("12345");
      });

      describe("Errors with Status Codes", () => {
        /* eslint-disable jest/no-conditional-expect */
        let { queryRoute } = createStaticHandler([
          {
            id: "root",
            path: "/",
          },
        ]);

        it("should handle not found paths with a 404 Response", async () => {
          try {
            await queryRoute(createRequest("/junk"));
            expect(false).toBe(true);
          } catch (data) {
            expect(isRouteErrorResponse(data)).toBe(true);
            expect(data.status).toBe(404);
            expect(data.error).toEqual(
              new Error('No route matches URL "/junk"')
            );
            expect(data.internal).toBe(true);
          }

          try {
            await queryRoute(createSubmitRequest("/junk"));
            expect(false).toBe(true);
          } catch (data) {
            expect(isRouteErrorResponse(data)).toBe(true);
            expect(data.status).toBe(404);
            expect(data.error).toEqual(
              new Error('No route matches URL "/junk"')
            );
            expect(data.internal).toBe(true);
          }
        });

        it("should handle not found routeIds with a 403 Response", async () => {
          try {
            await queryRoute(createRequest("/"), { routeId: "junk" });
            expect(false).toBe(true);
          } catch (data) {
            expect(isRouteErrorResponse(data)).toBe(true);
            expect(data.status).toBe(403);
            expect(data.error).toEqual(
              new Error('Route "junk" does not match URL "/"')
            );
            expect(data.internal).toBe(true);
          }

          try {
            await queryRoute(createSubmitRequest("/"), { routeId: "junk" });
            expect(false).toBe(true);
          } catch (data) {
            expect(isRouteErrorResponse(data)).toBe(true);
            expect(data.status).toBe(403);
            expect(data.error).toEqual(
              new Error('Route "junk" does not match URL "/"')
            );
            expect(data.internal).toBe(true);
          }
        });

        it("should handle missing loaders with a 400 Response", async () => {
          try {
            await queryRoute(createRequest("/"), { routeId: "root" });
            expect(false).toBe(true);
          } catch (data) {
            expect(isRouteErrorResponse(data)).toBe(true);
            expect(data.status).toBe(400);
            expect(data.error).toEqual(
              new Error(
                'You made a GET request to "/" but did not provide a `loader` ' +
                  'for route "root", so there is no way to handle the request.'
              )
            );
            expect(data.internal).toBe(true);
          }
        });

        it("should handle missing actions with a 405 Response", async () => {
          try {
            await queryRoute(createSubmitRequest("/"), { routeId: "root" });
            expect(false).toBe(true);
          } catch (data) {
            expect(isRouteErrorResponse(data)).toBe(true);
            expect(data.status).toBe(405);
            expect(data.error).toEqual(
              new Error(
                'You made a POST request to "/" but did not provide an `action` ' +
                  'for route "root", so there is no way to handle the request.'
              )
            );
            expect(data.internal).toBe(true);
          }
        });

        it("should handle unsupported methods with a 405 Response", async () => {
          try {
            await queryRoute(createRequest("/", { method: "OPTIONS" }), {
              routeId: "root",
            });
            expect(false).toBe(true);
          } catch (data) {
            expect(isRouteErrorResponse(data)).toBe(true);
            expect(data.status).toBe(405);
            expect(data.error).toEqual(
              new Error('Invalid request method "OPTIONS"')
            );
            expect(data.internal).toBe(true);
          }
        });

        /* eslint-enable jest/no-conditional-expect */
      });
    });
  });
});<|MERGE_RESOLUTION|>--- conflicted
+++ resolved
@@ -10932,8 +10932,6 @@
         expect(childLoaderRequest.url).toBe("http://localhost/child");
       });
 
-<<<<<<< HEAD
-=======
       it("should support a requestContext passed to loaders and actions", async () => {
         let requestContext = { sessionId: "12345" };
         let rootStub = jest.fn(() => "ROOT");
@@ -10970,7 +10968,6 @@
         expect(arg(childStub).context.sessionId).toBe("12345");
       });
 
->>>>>>> 87ced699
       describe("statusCode", () => {
         it("should expose a 200 status code by default", async () => {
           let { query } = createStaticHandler([
